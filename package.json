{
  "name": "o1js",
  "description": "TypeScript framework for zk-SNARKs and zkApps",
  "version": "0.15.0",
  "license": "Apache-2.0",
  "homepage": "https://github.com/o1-labs/o1js/",
  "keywords": [
    "mina",
    "zkapp",
    "zk",
    "smart contract",
    "cryptography",
    "blockchain",
    "web3",
    "zk-snark",
    "zero knowledge"
  ],
  "type": "module",
  "main": "./dist/web/index.js",
  "exports": {
    "types": "./dist/node/index.d.ts",
    "browser": "./dist/web/index.js",
    "node": {
      "import": "./dist/node/index.js",
      "require": "./dist/node/index.cjs"
    },
    "default": "./dist/web/index.js"
  },
  "types": "./dist/node/index.d.ts",
  "files": [
    "src/build",
    "dist",
    "src/**/*.ts",
    "src/**/*.d.ts",
    "dist/**/*.map",
    "src/**/*.map"
  ],
  "bin": {
    "snarky-run": "src/build/run.js"
  },
  "engines": {
    "node": ">=16.4.0"
  },
  "scripts": {
<<<<<<< HEAD
    "dev": "npx tsc -p tsconfig.node.json && node src/build/copy-to-dist.js",
    "build": "node src/build/copy-artifacts.js && rimraf ./dist/node && npm run dev && node src/build/buildNode.js",
    "build:bindings": "./src/bindings/scripts/build-snarkyjs-node.sh",
    "build:update-bindings": "./src/bindings/scripts/update-snarkyjs-bindings.sh",
    "build:wasm": "./src/bindings/scripts/update-wasm-and-types.sh",
    "build:test": "npx tsc -p tsconfig.test.json && cp src/snarky.d.ts dist/node/snarky.d.ts",
    "build:node": "npm run build",
=======
    "dev": "npx tsc -p tsconfig.test.json && node src/build/copy-to-dist.js",
    "make": "make -C ../../.. snarkyjs",
    "make:no-types": "npm run clean && make -C ../../.. snarkyjs_no_types",
    "wasm": "./src/bindings/scripts/update-wasm-and-types.sh",
    "bindings": "cd ../../.. && ./scripts/update-snarkyjs-bindings.sh && cd src/lib/snarkyjs",
    "build": "node src/build/copy-artifacts.js && rimraf ./dist/node && npm run dev && node src/build/buildNode.js",
>>>>>>> 90c714cb
    "build:web": "rimraf ./dist/web && node src/build/buildWeb.js",
    "build:examples": "npm run build && rimraf ./dist/examples && npx tsc -p tsconfig.examples.json",
    "build:docs": "npx typedoc --tsconfig ./tsconfig.web.json",
    "prepublish:web": "NODE_ENV=production node src/build/buildWeb.js",
    "prepublish:node": "node src/build/copy-artifacts.js && rimraf ./dist/node && npx tsc -p tsconfig.node.json && node src/build/copy-to-dist.js && NODE_ENV=production node src/build/buildNode.js",
    "prepublishOnly": "npm run prepublish:web && npm run prepublish:node",
    "dump-vks": "./run tests/vk-regression/vk-regression.ts --bundle --dump",
    "format": "prettier --write --ignore-unknown **/*",
    "clean": "rimraf ./dist && rimraf ./src/bindings/compiled/_node_bindings",
    "clean-all": "npm run clean && rimraf ./tests/report && rimraf ./tests/test-artifacts",
    "test": "./run-jest-tests.sh",
    "test:integration": "./run-integration-tests.sh",
    "test:unit": "./run-unit-tests.sh",
    "test:e2e": "rimraf ./tests/report && rimraf ./tests/test-artifacts && npx playwright test",
    "e2e:prepare-server": "npm run build:examples && (cp -rf dist/examples dist/web || :) && node src/build/e2eTestsBuildHelper.js && cp -rf src/examples/plain-html/index.html src/examples/plain-html/server.js tests/artifacts/html/*.html tests/artifacts/javascript/*.js dist/web",
    "e2e:run-server": "node dist/web/server.js",
    "e2e:install": "npx playwright install --with-deps",
    "e2e:show-report": "npx playwright show-report tests/report",
    "update-changelog": "./update-changelog.sh"
  },
  "author": "O(1) Labs",
  "devDependencies": {
    "@noble/hashes": "^1.3.2",
    "@playwright/test": "^1.25.2",
    "@types/isomorphic-fetch": "^0.0.36",
    "@types/jest": "^27.0.0",
    "@types/node": "^18.14.2",
    "@typescript-eslint/eslint-plugin": "^5.0.0",
    "esbuild": "^0.19.2",
    "eslint": "^8.0.0",
    "expect": "^29.0.1",
    "fs-extra": "^10.0.0",
    "glob": "^8.0.3",
    "howslow": "^0.1.0",
    "jest": "^28.1.3",
    "minimist": "^1.2.7",
    "prettier": "^2.8.4",
    "replace-in-file": "^6.3.5",
    "rimraf": "^3.0.2",
    "ts-jest": "^28.0.8",
    "typedoc": "^0.24.8",
    "typedoc-plugin-markdown": "^3.15.3",
    "typedoc-plugin-merge-modules": "^5.0.1",
    "typescript": "5.1"
  },
  "dependencies": {
    "blakejs": "1.2.1",
    "cachedir": "^2.4.0",
    "detect-gpu": "^5.0.5",
    "isomorphic-fetch": "^3.0.0",
    "js-sha256": "^0.9.0",
    "reflect-metadata": "^0.1.13",
    "tslib": "^2.3.0"
  }
}<|MERGE_RESOLUTION|>--- conflicted
+++ resolved
@@ -42,7 +42,6 @@
     "node": ">=16.4.0"
   },
   "scripts": {
-<<<<<<< HEAD
     "dev": "npx tsc -p tsconfig.node.json && node src/build/copy-to-dist.js",
     "build": "node src/build/copy-artifacts.js && rimraf ./dist/node && npm run dev && node src/build/buildNode.js",
     "build:bindings": "./src/bindings/scripts/build-snarkyjs-node.sh",
@@ -50,14 +49,6 @@
     "build:wasm": "./src/bindings/scripts/update-wasm-and-types.sh",
     "build:test": "npx tsc -p tsconfig.test.json && cp src/snarky.d.ts dist/node/snarky.d.ts",
     "build:node": "npm run build",
-=======
-    "dev": "npx tsc -p tsconfig.test.json && node src/build/copy-to-dist.js",
-    "make": "make -C ../../.. snarkyjs",
-    "make:no-types": "npm run clean && make -C ../../.. snarkyjs_no_types",
-    "wasm": "./src/bindings/scripts/update-wasm-and-types.sh",
-    "bindings": "cd ../../.. && ./scripts/update-snarkyjs-bindings.sh && cd src/lib/snarkyjs",
-    "build": "node src/build/copy-artifacts.js && rimraf ./dist/node && npm run dev && node src/build/buildNode.js",
->>>>>>> 90c714cb
     "build:web": "rimraf ./dist/web && node src/build/buildWeb.js",
     "build:examples": "npm run build && rimraf ./dist/examples && npx tsc -p tsconfig.examples.json",
     "build:docs": "npx typedoc --tsconfig ./tsconfig.web.json",
