--- conflicted
+++ resolved
@@ -1,11 +1,7 @@
 {
   "name": "snarkyjs",
   "description": "JavaScript bindings for SnarkyJS",
-<<<<<<< HEAD
-  "version": "0.3.0",
-=======
   "version": "0.3.1",
->>>>>>> 8e435de9
   "license": "Apache-2.0",
   "main": "./dist/web/index.js",
   "exports": {
