--- conflicted
+++ resolved
@@ -28,13 +28,8 @@
     "build:server": "npm run build",
     "start:web": "./scripts/build-and-run-web-esbuild.sh",
     "serve:web": "cd dist/web && python3 server.py",
-<<<<<<< HEAD
     "exec": "./scripts/build-and-run-server.sh",
     "build:web": "node webpack/esbuild-web.mjs",
-    "build:server": "webpack --config ./webpack/webpack.node.simple.js --stats-error-details",
-=======
-    "build:web": "node webpack/esbuild-web.mjs",
->>>>>>> fb1afaee
     "prepublish:web": "NODE_ENV=production node webpack/esbuild-web.mjs",
     "prepublish:server": "npm run build:server",
     "prepublish:both": "npm run prepublish:web && npm run prepublish:server",
