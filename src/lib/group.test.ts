--- conflicted
+++ resolved
@@ -29,23 +29,8 @@
       it('g+g does not throw', () => {
         expect(() => {
           Provable.runAndCheck(() => {
-<<<<<<< HEAD
-            const x = Provable.witness(Group, () =>
-              Group({
-                x: -1,
-                y: 2,
-              })
-            );
-            const y = Provable.witness(Group, () =>
-              Group({
-                x: -1,
-                y: 2,
-              })
-            );
-=======
             const x = Provable.witness(Group, () => g);
             const y = Provable.witness(Group, () => g);
->>>>>>> 9f089369
             x.add(y);
           });
         }).not.toThrow();
