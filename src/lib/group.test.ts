import {
  shutdown,
  isReady,
  Field,
  Bool,
  Circuit,
  Group,
  Scalar,
  Provable,
} from 'snarkyjs';

describe('group', () => {
  let g = Group({
    x: -1,
    y: 2,
  });
  beforeAll(async () => {
    await isReady;
  });

  afterAll(async () => {
    setTimeout(async () => {
      await shutdown();
    }, 0);
  });

  describe('Inside circuit', () => {
    describe('add', () => {
      it('g+g does not throw', () => {
        expect(() => {
          Provable.runAndCheck(() => {
            const x = Provable.witness(Group, () =>
              Group({
                x: -1,
                y: 2,
              })
            );
            const y = Provable.witness(Group, () =>
              Group({
                x: -1,
                y: 2,
              })
            );
            x.add(y);
          });
        }).not.toThrow();
      });
    });

    describe('sub', () => {
      it('g-g does not throw', () => {
        expect(() => {
          Provable.runAndCheck(() => {
            Provable.runAndCheck(() => {
              const x = Provable.witness(Group, () => g);
              const y = Provable.witness(Group, () => g);
              x.sub(y);
            });
          });
        }).not.toThrow();
      });
    });

    describe('neg', () => {
      it('neg(g) not to throw', () => {
        expect(() => {
          Provable.runAndCheck(() => {
            const x = Provable.witness(Group, () => g);
            x.neg();
          });
        }).not.toThrow();
      });
    });

    describe('scale', () => {
      it('scaling with random Scalar does not throw', () => {
        expect(() => {
          Provable.runAndCheck(() => {
            const x = Provable.witness(Group, () => g);
            x.scale(Scalar.random());
          });
        }).not.toThrow();
      });

      it('x*g+y*g = (x+y)*g', () => {
        expect(() => {
          Provable.runAndCheck(() => {
<<<<<<< HEAD
            const x = Scalar.fromJSON(2)!;
            const y = Scalar.fromJSON(3)!;
=======
            const g = new Group(1, 1);
            const x = Scalar.from(2);
            const y = Scalar.from(3);
>>>>>>> b5c57677
            const left = g.scale(x).add(g.scale(y));
            const right = g.scale(x.add(y));
            left.assertEquals(right);
          });
        }).not.toThrow();
      });

      it('x*(y*g) = (x*y)*g', () => {
        expect(() => {
          Provable.runAndCheck(() => {
<<<<<<< HEAD
            const x = Scalar.fromJSON(2)!;
            const y = Scalar.fromJSON(3)!;
=======
            const g = new Group(1, 1);
            const x = Scalar.from(2);
            const y = Scalar.from(3);
>>>>>>> b5c57677
            const left = g.scale(y).scale(x);
            const right = g.scale(y.mul(x));
            left.assertEquals(right);
          });
        }).not.toThrow();
      });
    });

    describe('equals', () => {
      it('should equal true with same group', () => {
        Provable.runAndCheck(() => {
          const x = Provable.witness(Group, () => Group.generator);
          let isEqual = x.equals(Group.generator);
          Provable.asProver(() => {
            expect(isEqual.toBoolean()).toEqual(true);
          });
        });
      });

      it('should equal false with different group', () => {
        Provable.runAndCheck(() => {
          const x = Provable.witness(Group, () => Group.generator);
          let isEqual = x.equals(g);
          Provable.asProver(() => {
            expect(isEqual.toBoolean()).toEqual(false);
          });
        });
      });
    });

    describe('assertEquals', () => {
      it('should not throw with same group', () => {
        expect(() => {
          Provable.runAndCheck(() => {
            const x = Provable.witness(Group, () => Group.generator);
            x.assertEquals(Group.generator);
          });
        }).not.toThrow();
      });

      it('should throw with different group', () => {
        expect(() => {
          Provable.runAndCheck(() => {
            const x = Provable.witness(Group, () => Group.generator);
            x.assertEquals(g);
          });
        }).toThrow();
      });
    });

    describe('toJSON', () => {
      it('fromJSON(g.toJSON) should be the same as g', () => {
        Provable.runAndCheck(() => {
          const x = Provable.witness(
            Group,
            () => Group.fromJSON(Group.generator.toJSON())!
          );
          Provable.asProver(() => {
            expect(x.equals(Group.generator).toBoolean()).toEqual(true);
          });
        });
      });
    });
  });

  describe('Outside circuit', () => {
    describe('neg', () => {
      it('neg not to throw', () => {
        expect(() => {
          g.neg();
        }).not.toThrow();
      });
    });

    describe('add', () => {
      it('(-1,2)+(-1,2) does not throw', () => {
        expect(() => {
          g.add(g);
        }).not.toThrow();
      });
    });

    describe('sub', () => {
      it('generator-(-1,2) does not throw', () => {
        expect(() => {
          Group.generator.sub(g);
        }).not.toThrow();
      });
    });

    describe('scale', () => {
      it('scaling with random Scalar does not throw', () => {
        expect(() => {
          g.scale(Scalar.random());
        }).not.toThrow();
      });

      it('x*g+y*g = (x+y)*g', () => {
<<<<<<< HEAD
        const x = Scalar.fromJSON(2)!;
        const y = Scalar.fromJSON(3)!;
=======
        const g = new Group(1, 1);
        const x = Scalar.from(2);
        const y = Scalar.from(3);
>>>>>>> b5c57677
        const left = g.scale(x).add(g.scale(y));
        const right = g.scale(x.add(y));
        expect(left).toEqual(right);
      });

      it('x*(y*g) = (x*y)*g', () => {
<<<<<<< HEAD
        const x = Scalar.fromJSON(2)!;
        const y = Scalar.fromJSON(3)!;
=======
        const g = new Group(1, 1);
        const x = Scalar.from(2);
        const y = Scalar.from(3);
>>>>>>> b5c57677
        const left = g.scale(y).scale(x);
        const right = g.scale(y.mul(x));
        expect(left).toEqual(right);
      });
    });

    describe('equals', () => {
      it('should equal true with same group', () => {
        expect(g.equals(g)).toEqual(Bool(true));
      });

      it('should equal false with different group', () => {
        expect(g.equals(Group.generator)).toEqual(Bool(false));
      });
    });

    describe('toJSON', () => {
      it("fromJSON('1','1') should be the same as Group(1,1)", () => {
        const x = Group.fromJSON({ x: -1, y: 2 });
        expect(x).toEqual(g);
      });
    });
  });
});<|MERGE_RESOLUTION|>--- conflicted
+++ resolved
@@ -85,14 +85,8 @@
       it('x*g+y*g = (x+y)*g', () => {
         expect(() => {
           Provable.runAndCheck(() => {
-<<<<<<< HEAD
-            const x = Scalar.fromJSON(2)!;
-            const y = Scalar.fromJSON(3)!;
-=======
-            const g = new Group(1, 1);
             const x = Scalar.from(2);
             const y = Scalar.from(3);
->>>>>>> b5c57677
             const left = g.scale(x).add(g.scale(y));
             const right = g.scale(x.add(y));
             left.assertEquals(right);
@@ -103,14 +97,8 @@
       it('x*(y*g) = (x*y)*g', () => {
         expect(() => {
           Provable.runAndCheck(() => {
-<<<<<<< HEAD
-            const x = Scalar.fromJSON(2)!;
-            const y = Scalar.fromJSON(3)!;
-=======
-            const g = new Group(1, 1);
             const x = Scalar.from(2);
             const y = Scalar.from(3);
->>>>>>> b5c57677
             const left = g.scale(y).scale(x);
             const right = g.scale(y.mul(x));
             left.assertEquals(right);
@@ -209,28 +197,16 @@
       });
 
       it('x*g+y*g = (x+y)*g', () => {
-<<<<<<< HEAD
-        const x = Scalar.fromJSON(2)!;
-        const y = Scalar.fromJSON(3)!;
-=======
-        const g = new Group(1, 1);
         const x = Scalar.from(2);
         const y = Scalar.from(3);
->>>>>>> b5c57677
         const left = g.scale(x).add(g.scale(y));
         const right = g.scale(x.add(y));
         expect(left).toEqual(right);
       });
 
       it('x*(y*g) = (x*y)*g', () => {
-<<<<<<< HEAD
-        const x = Scalar.fromJSON(2)!;
-        const y = Scalar.fromJSON(3)!;
-=======
-        const g = new Group(1, 1);
         const x = Scalar.from(2);
         const y = Scalar.from(3);
->>>>>>> b5c57677
         const left = g.scale(y).scale(x);
         const right = g.scale(y.mul(x));
         expect(left).toEqual(right);
