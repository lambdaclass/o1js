--- conflicted
+++ resolved
@@ -23,6 +23,7 @@
   withoutGenerics,
 } from '../testing/constraint-system.js';
 import { GateType } from '../../snarky.js';
+import { ForeignField as ForeignField_ } from './foreign-field.js';
 
 const { ForeignField, Field3 } = Gadgets;
 
@@ -56,14 +57,14 @@
 
   eq2(F.add, (x, y) => ForeignField.add(x, y, F.modulus), 'add');
   eq2(F.sub, (x, y) => ForeignField.sub(x, y, F.modulus), 'sub');
-  eq2(F.mul, (x, y) => ForeignField.mul(x, y, F.modulus), 'mul');
+  eq2(F.mul, (x, y) => ForeignField_.mul(x, y, F.modulus), 'mul');
   equivalentProvable({ from: [f], to: f })(
     (x) => F.inverse(x) ?? throwError('no inverse'),
-    (x) => ForeignField.inv(x, F.modulus)
+    (x) => ForeignField_.inv(x, F.modulus)
   );
   eq2(
     (x, y) => F.div(x, y) ?? throwError('no inverse'),
-    (x, y) => ForeignField.div(x, y, F.modulus),
+    (x, y) => ForeignField_.div(x, y, F.modulus),
     'div'
   );
 
@@ -110,36 +111,28 @@
     },
 
     mul: {
-      privateInputs: [Field3_, Field3_],
+      privateInputs: [Field3.provable, Field3.provable],
       method(x, y) {
-        return ForeignField.mul(x, y, F.modulus);
+        return ForeignField_.mul(x, y, F.modulus);
       },
     },
 
     inv: {
-      privateInputs: [Field3_],
+      privateInputs: [Field3.provable],
       method(x) {
-        return ForeignField.inv(x, F.modulus);
+        return ForeignField_.inv(x, F.modulus);
       },
     },
 
     div: {
-      privateInputs: [Field3_, Field3_],
+      privateInputs: [Field3.provable, Field3.provable],
       method(x, y) {
-        return ForeignField.div(x, y, F.modulus);
+        return ForeignField_.div(x, y, F.modulus);
       },
     },
   },
 });
 
-<<<<<<< HEAD
-// console.log(ffProgram.analyzeMethods());
-
-await ffProgram.compile();
-
-await equivalentAsync({ from: [array(f, chainLength)], to: f }, { runs: 3 })(
-  (xs) => sumchain(xs, signs, F),
-=======
 // tests for constraint system
 
 let addChain = repeat(chainLength - 1, 'ForeignFieldAdd').concat('Zero');
@@ -160,9 +153,8 @@
 
 await ffProgram.compile();
 
-await equivalentAsync({ from: [array(f, chainLength)], to: f }, { runs: 5 })(
+await equivalentAsync({ from: [array(f, chainLength)], to: f }, { runs: 3 })(
   (xs) => sum(xs, signs, F),
->>>>>>> fcbeb608
   async (xs) => {
     let proof = await ffProgram.sumchain(xs);
     assert(await ffProgram.verify(proof), 'verifies');
