--- conflicted
+++ resolved
@@ -109,11 +109,7 @@
 
   equivalent({ from: [big264], to: unit })(
     (x) => assertWeakBound(x, F.modulus),
-<<<<<<< HEAD
-    (x) => ForeignField.assertAlmostFieldElements([x], F.modulus)
-=======
     (x) => ForeignField.assertAlmostReduced([x], F.modulus)
->>>>>>> 4999fe8e
   );
 
   // sumchain of 5
@@ -162,11 +158,7 @@
     mulWithBoundsCheck: {
       privateInputs: [Field3.provable, Field3.provable],
       method(x, y) {
-<<<<<<< HEAD
-        ForeignField.assertAlmostFieldElements([x, y], F.modulus);
-=======
         ForeignField.assertAlmostReduced([x, y], F.modulus);
->>>>>>> 4999fe8e
         return ForeignField.mul(x, y, F.modulus);
       },
     },
