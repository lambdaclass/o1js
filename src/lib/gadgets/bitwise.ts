--- conflicted
+++ resolved
@@ -1,5 +1,6 @@
 import { Provable } from '../provable.js';
-import { Field, FieldConst } from '../field.js';
+import { Field as Fp } from '../../provable/field-bigint.js';
+import { Field } from '../field.js';
 import * as Gates from '../gates.js';
 import {
   MAX_BITS,
@@ -9,11 +10,7 @@
   divideWithRemainder,
 } from './common.js';
 
-<<<<<<< HEAD
-export { xor, and };
-=======
-export { xor, rotate };
->>>>>>> 99963daa
+export { xor, and, rotate };
 
 function xor(a: Field, b: Field, length: number) {
   // check that both input lengths are positive
@@ -121,7 +118,6 @@
   zero.assertEquals(expectedOutput);
 }
 
-<<<<<<< HEAD
 function and(a: Field, b: Field, length: number) {
   // check that both input lengths are positive
   assert(length > 0, `Input lengths need to be positive values.`);
@@ -168,10 +164,6 @@
   return outputAnd;
 }
 
-function assert(stmt: boolean, message?: string) {
-  if (!stmt) {
-    throw Error(message ?? 'Assertion failed');
-=======
 function rotate(
   field: Field,
   bits: number,
@@ -189,7 +181,6 @@
       `rotation: expected field to be at most 64 bits, got ${field.toBigInt()}`
     );
     return new Field(Fp.rot(field.toBigInt(), bits, direction));
->>>>>>> 99963daa
   }
   const [rotated] = rot(field, bits, direction);
   return rotated;
