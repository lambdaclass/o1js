import { Field } from '../field.js';
import { Gates } from '../gates.js';
<<<<<<< HEAD
import { bitSlice, exists, toVars } from './common.js';

export { rangeCheck64, multiRangeCheck, compactMultiRangeCheck };
export { L, L2, L3, lMask, l2Mask };
=======
import { bitSlice, exists, toVar, toVars } from './common.js';

export {
  rangeCheck64,
  multiRangeCheck,
  compactMultiRangeCheck,
  L,
  twoL,
  lMask,
  twoLMask,
};
>>>>>>> fcbeb608

/**
 * Asserts that x is in the range [0, 2^64)
 */
function rangeCheck64(x: Field) {
  if (x.isConstant()) {
    if (x.toBigInt() >= 1n << 64n) {
      throw Error(`rangeCheck64: expected field to fit in 64 bits, got ${x}`);
    }
    return;
  }

  // crumbs (2-bit limbs)
  let [x0, x2, x4, x6, x8, x10, x12, x14] = exists(8, () => {
    let xx = x.toBigInt();
    return [
      bitSlice(xx, 0, 2),
      bitSlice(xx, 2, 2),
      bitSlice(xx, 4, 2),
      bitSlice(xx, 6, 2),
      bitSlice(xx, 8, 2),
      bitSlice(xx, 10, 2),
      bitSlice(xx, 12, 2),
      bitSlice(xx, 14, 2),
    ];
  });

  // 12-bit limbs
  let [x16, x28, x40, x52] = exists(4, () => {
    let xx = x.toBigInt();
    return [
      bitSlice(xx, 16, 12),
      bitSlice(xx, 28, 12),
      bitSlice(xx, 40, 12),
      bitSlice(xx, 52, 12),
    ];
  });

  Gates.rangeCheck0(
    x,
    [new Field(0), new Field(0), x52, x40, x28, x16],
    [x14, x12, x10, x8, x6, x4, x2, x0],
    false // not using compact mode
  );
}

// default bigint limb size
const L = 88n;
const L2 = 2n * L;
const L3 = 3n * L;
const lMask = (1n << L) - 1n;
const l2Mask = (1n << L2) - 1n;

/**
 * Asserts that x, y, z \in [0, 2^88)
 */
function multiRangeCheck([x, y, z]: [Field, Field, Field]) {
  if (x.isConstant() && y.isConstant() && z.isConstant()) {
    if (x.toBigInt() >> L || y.toBigInt() >> L || z.toBigInt() >> L) {
      throw Error(`Expected fields to fit in ${L} bits, got ${x}, ${y}, ${z}`);
    }
    return;
  }
  // ensure we are using pure variables
  [x, y, z] = toVars([x, y, z]);
<<<<<<< HEAD
=======
  let zero = toVar(0n);
>>>>>>> fcbeb608

  let [x64, x76] = rangeCheck0Helper(x);
  let [y64, y76] = rangeCheck0Helper(y);
  rangeCheck1Helper({ x64, x76, y64, y76, z, yz: zero });
}

/**
 * Compact multi-range-check - checks
 * - xy = x + 2^88*y
 * - x, y, z \in [0, 2^88)
 *
 * Returns the full limbs x, y, z
 */
function compactMultiRangeCheck(xy: Field, z: Field): [Field, Field, Field] {
  // constant case
  if (xy.isConstant() && z.isConstant()) {
    if (xy.toBigInt() >> L2 || z.toBigInt() >> L) {
      throw Error(
        `Expected fields to fit in ${L2} and ${L} bits respectively, got ${xy}, ${z}`
      );
    }
    let [x, y] = splitCompactLimb(xy.toBigInt());
    return [new Field(x), new Field(y), z];
  }
  // ensure we are using pure variables
  [xy, z] = toVars([xy, z]);

  let [x, y] = exists(2, () => splitCompactLimb(xy.toBigInt()));

  let [z64, z76] = rangeCheck0Helper(z, false);
  let [x64, x76] = rangeCheck0Helper(x, true);
  rangeCheck1Helper({ x64: z64, x76: z76, y64: x64, y76: x76, z: y, yz: xy });

  return [x, y, z];
}

function splitCompactLimb(x01: bigint): [bigint, bigint] {
  return [x01 & lMask, x01 >> L];
}

function rangeCheck0Helper(x: Field, isCompact = false): [Field, Field] {
  // crumbs (2-bit limbs)
  let [x0, x2, x4, x6, x8, x10, x12, x14] = exists(8, () => {
    let xx = x.toBigInt();
    return [
      bitSlice(xx, 0, 2),
      bitSlice(xx, 2, 2),
      bitSlice(xx, 4, 2),
      bitSlice(xx, 6, 2),
      bitSlice(xx, 8, 2),
      bitSlice(xx, 10, 2),
      bitSlice(xx, 12, 2),
      bitSlice(xx, 14, 2),
    ];
  });

  // 12-bit limbs
  let [x16, x28, x40, x52, x64, x76] = exists(6, () => {
    let xx = x.toBigInt();
    return [
      bitSlice(xx, 16, 12),
      bitSlice(xx, 28, 12),
      bitSlice(xx, 40, 12),
      bitSlice(xx, 52, 12),
      bitSlice(xx, 64, 12),
      bitSlice(xx, 76, 12),
    ];
  });

  Gates.rangeCheck0(
    x,
    [x76, x64, x52, x40, x28, x16],
    [x14, x12, x10, x8, x6, x4, x2, x0],
    isCompact
  );

  // the two highest 12-bit limbs are returned because another gate
  // is needed to add lookups for them
  return [x64, x76];
}

function rangeCheck1Helper(inputs: {
  x64: Field;
  x76: Field;
  y64: Field;
  y76: Field;
  z: Field;
  yz: Field;
}) {
  let { x64, x76, y64, y76, z, yz } = inputs;

  // create limbs for current row
  let [z22, z24, z26, z28, z30, z32, z34, z36, z38, z50, z62, z74, z86] =
    exists(13, () => {
      let zz = z.toBigInt();
      return [
        bitSlice(zz, 22, 2),
        bitSlice(zz, 24, 2),
        bitSlice(zz, 26, 2),
        bitSlice(zz, 28, 2),
        bitSlice(zz, 30, 2),
        bitSlice(zz, 32, 2),
        bitSlice(zz, 34, 2),
        bitSlice(zz, 36, 2),
        bitSlice(zz, 38, 12),
        bitSlice(zz, 50, 12),
        bitSlice(zz, 62, 12),
        bitSlice(zz, 74, 12),
        bitSlice(zz, 86, 2),
      ];
    });

  // create limbs for next row
  let [z0, z2, z4, z6, z8, z10, z12, z14, z16, z18, z20] = exists(11, () => {
    let zz = z.toBigInt();
    return [
      bitSlice(zz, 0, 2),
      bitSlice(zz, 2, 2),
      bitSlice(zz, 4, 2),
      bitSlice(zz, 6, 2),
      bitSlice(zz, 8, 2),
      bitSlice(zz, 10, 2),
      bitSlice(zz, 12, 2),
      bitSlice(zz, 14, 2),
      bitSlice(zz, 16, 2),
      bitSlice(zz, 18, 2),
      bitSlice(zz, 20, 2),
    ];
  });

  Gates.rangeCheck1(
    z,
    yz,
    [z86, z74, z62, z50, z38, z36, z34, z32, z30, z28, z26, z24, z22],
    [z20, z18, z16, x76, x64, y76, y64, z14, z12, z10, z8, z6, z4, z2, z0]
  );
}<|MERGE_RESOLUTION|>--- conflicted
+++ resolved
@@ -1,23 +1,9 @@
 import { Field } from '../field.js';
 import { Gates } from '../gates.js';
-<<<<<<< HEAD
-import { bitSlice, exists, toVars } from './common.js';
+import { bitSlice, exists, toVar, toVars } from './common.js';
 
 export { rangeCheck64, multiRangeCheck, compactMultiRangeCheck };
 export { L, L2, L3, lMask, l2Mask };
-=======
-import { bitSlice, exists, toVar, toVars } from './common.js';
-
-export {
-  rangeCheck64,
-  multiRangeCheck,
-  compactMultiRangeCheck,
-  L,
-  twoL,
-  lMask,
-  twoLMask,
-};
->>>>>>> fcbeb608
 
 /**
  * Asserts that x is in the range [0, 2^64)
@@ -83,10 +69,7 @@
   }
   // ensure we are using pure variables
   [x, y, z] = toVars([x, y, z]);
-<<<<<<< HEAD
-=======
   let zero = toVar(0n);
->>>>>>> fcbeb608
 
   let [x64, x76] = rangeCheck0Helper(x);
   let [y64, y76] = rangeCheck0Helper(y);
