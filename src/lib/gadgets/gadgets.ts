/**
 * Wrapper file for various gadgets, with a namespace and doccomments.
 */
import { rangeCheck64 } from './range-check.js';
<<<<<<< HEAD
import { rotate } from './rot.js';
=======
import { xor } from './bitwise.js';
>>>>>>> e927d514
import { Field } from '../core.js';

export { Gadgets };

const Gadgets = {
  /**
   * Asserts that the input value is in the range [0, 2^64).
   *
   * This function proves that the provided field element can be represented with 64 bits.
   * If the field element exceeds 64 bits, an error is thrown.
   *
   * @param x - The value to be range-checked.
   *
   * @throws Throws an error if the input value exceeds 64 bits.
   *
   * @example
   * ```ts
   * const x = Provable.witness(Field, () => Field(12345678n));
   * rangeCheck64(x); // successfully proves 64-bit range
   *
   * const xLarge = Provable.witness(Field, () => Field(12345678901234567890123456789012345678n));
   * rangeCheck64(xLarge); // throws an error since input exceeds 64 bits
   * ```
   *
   * **Note**: Small "negative" field element inputs are interpreted as large integers close to the field size,
   * and don't pass the 64-bit check. If you want to prove that a value lies in the int64 range [-2^63, 2^63),
   * you could use `rangeCheck64(x.add(1n << 63n))`.
   */
  rangeCheck64(x: Field) {
    return rangeCheck64(x);
  },

  /**
<<<<<<< HEAD
   * A (left and right) rotation operates similarly to the shift operation (`<<` for left and `>>` for right) in JavaScript, with the distinction that the bits are circulated to the opposite end rather than being discarded.
   * For a left rotation, this means that bits shifted off the left end reappear at the right end. Conversely, for a right rotation, bits shifted off the right end reappear at the left end.
   * It’s important to note that these operations are performed considering the binary representation of the number in big-endian format, where the most significant bit is on the left end and the least significant bit is on the right end.
   * The `direction` parameter is a string that accepts either `'left'` or `'right'`, determining the direction of the rotation.
   *
   * **Important:** The gadgets assumes that its input is at most 64 bits in size.
   *
   * If the input exceeds 64 bits, the gadget is invalid and does not prove correct execution of the rotation.
   * Therefore, to safely use `rotate()`, you need to make sure that the values passed in are range checked to 64 bits.
   * For example, this can be done with {@link Gadgets.rangeCheck64}.
   *
   * @param field {@link Field} element to rotate.
   * @param bits amount of bits to rotate this {@link Field} element with.
   * @param direction left or right rotation direction.
   *
   * @throws Throws an error if the input value exceeds 64 bits.
   *
   * @example
   * ```ts
   * const x = Provable.witness(Field, () => Field(0b001100));
   * const y = rot(x, 2, 'left'); // left rotation by 2 bits
   * const z = rot(x, 2, 'right'); // right rotation by 2 bits
   * y.assertEquals(0b110000);
   * z.assertEquals(0b000011)
   *
   * const xLarge = Provable.witness(Field, () => Field(12345678901234567890123456789012345678n));
   * rot(xLarge, 32, "left"); // throws an error since input exceeds 64 bits
   * ```
   */
  rotate(field: Field, bits: number, direction: 'left' | 'right' = 'left') {
    return rotate(field, bits, direction);
=======
   * Bitwise XOR gadget on {@link Field} elements. Equivalent to the [bitwise XOR `^` operator in JavaScript](https://developer.mozilla.org/en-US/docs/Web/JavaScript/Reference/Operators/Bitwise_XOR).
   * A XOR gate works by comparing two bits and returning `1` if two bits differ, and `0` if two bits are equal.
   *
   * This gadget builds a chain of XOR gates recursively. Each XOR gate can verify 16 bit at most. If your input elements exceed 16 bit, another XOR gate will be added to the chain.
   *
   * The `length` parameter lets you define how many bits should be compared. `length` is rounded to the nearest multiple of 16, `paddedLength = ceil(length / 16) * 16`, and both input values are constrained to fit into `paddedLength` bits. The output is guaranteed to have at most `paddedLength` bits as well.
   *
   * **Note:** Specifying a larger `length` parameter adds additional constraints.
   * It is also important to mention that specifying a smaller `length` allows the verifier to infer the length of the original input data (e.g. smaller than 16 bit if only one XOR gate has been used).
   * A zkApp developer should consider these implications when choosing the `length` parameter and carefully weigh the trade-off between increased amount of constraints and security.
   *
   * **Note:** Both {@link Field} elements need to fit into `2^paddedLength - 1`. Otherwise, an error is thrown and no proof can be generated..
   * For example, with `length = 2` (`paddedLength = 16`), `xor()` will fail for any input that is larger than `2**16`.
   *
   * ```typescript
   * let a = Field(5);    // ... 000101
   * let b = Field(3);    // ... 000011
   *
   * let c = xor(a, b, 2);    // ... 000110
   * c.assertEquals(6);
   * ```
   */
  xor(a: Field, b: Field, length: number) {
    return xor(a, b, length);
>>>>>>> e927d514
  },
};<|MERGE_RESOLUTION|>--- conflicted
+++ resolved
@@ -2,11 +2,8 @@
  * Wrapper file for various gadgets, with a namespace and doccomments.
  */
 import { rangeCheck64 } from './range-check.js';
-<<<<<<< HEAD
 import { rotate } from './rot.js';
-=======
 import { xor } from './bitwise.js';
->>>>>>> e927d514
 import { Field } from '../core.js';
 
 export { Gadgets };
@@ -40,7 +37,6 @@
   },
 
   /**
-<<<<<<< HEAD
    * A (left and right) rotation operates similarly to the shift operation (`<<` for left and `>>` for right) in JavaScript, with the distinction that the bits are circulated to the opposite end rather than being discarded.
    * For a left rotation, this means that bits shifted off the left end reappear at the right end. Conversely, for a right rotation, bits shifted off the right end reappear at the left end.
    * It’s important to note that these operations are performed considering the binary representation of the number in big-endian format, where the most significant bit is on the left end and the least significant bit is on the right end.
@@ -72,7 +68,9 @@
    */
   rotate(field: Field, bits: number, direction: 'left' | 'right' = 'left') {
     return rotate(field, bits, direction);
-=======
+  },
+
+  /*
    * Bitwise XOR gadget on {@link Field} elements. Equivalent to the [bitwise XOR `^` operator in JavaScript](https://developer.mozilla.org/en-US/docs/Web/JavaScript/Reference/Operators/Bitwise_XOR).
    * A XOR gate works by comparing two bits and returning `1` if two bits differ, and `0` if two bits are equal.
    *
@@ -97,6 +95,5 @@
    */
   xor(a: Field, b: Field, length: number) {
     return xor(a, b, length);
->>>>>>> e927d514
   },
 };