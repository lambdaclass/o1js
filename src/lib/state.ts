import { Circuit, Field, AsFieldElements } from '../snarky.js';
import { circuitArray } from './circuit_value.js';
<<<<<<< HEAD
import { AccountUpdate, TokenId } from './account_update.js';
=======
import { AccountUpdate, TokenId } from './party.js';
>>>>>>> d8d7fd34
import { PublicKey } from './signature.js';
import * as Mina from './mina.js';
import { Account, fetchAccount } from './fetch.js';
import {
  inCheckedComputation,
  inCompileMode,
  inProver,
} from './proof_system.js';
import { SmartContract } from './zkapp.js';

// external API
export { State, state, declareState };
// internal API
export { assertStatePrecondition, cleanStatePrecondition };

/**
 * Gettable and settable state that can be checked for equality.
 */
type State<A> = {
  get(): A;
  set(a: A): void;
  fetch(): Promise<A | undefined>;
  assertEquals(a: A): void;
  assertNothing(): void;
};
function State<A>(): State<A> {
  return createState<A>();
}

/**
 * A decorator to use within a zkapp to indicate what will be stored on-chain.
 * For example, if you want to store a field element `some_state` in a zkapp,
 * you can use the following in the declaration of your zkapp:
 *
 * ```
 * @state(Field) some_state = State<Field>();
 * ```
 *
 */
function state<A>(stateType: AsFieldElements<A>) {
  return function (
    target: SmartContract & { constructor: any },
    key: string,
    _descriptor?: PropertyDescriptor
  ) {
    const ZkappClass = target.constructor;
    if (reservedPropNames.has(key)) {
      throw Error(`Property name ${key} is reserved.`);
    }
    let sc = smartContracts.get(ZkappClass);
    if (sc === undefined) {
      sc = { states: [], layout: undefined };
      smartContracts.set(ZkappClass, sc);
    }
    sc.states.push([key, stateType]);

    Object.defineProperty(target, key, {
      get(this) {
        return this._?.[key];
      },
      set(this, v: InternalStateType<A>) {
        if (v._contract !== undefined)
          throw Error(
            'A State should only be assigned once to a SmartContract'
          );
        if (this._?.[key]) throw Error('A @state should only be assigned once');
        v._contract = {
          key,
          stateType: stateType,
          instance: this,
          class: ZkappClass,
          wasConstrained: false,
          wasRead: false,
          cachedVariable: undefined,
        };
        (this._ ??= {})[key] = v;
      },
    });
  };
}

/**
 * `declareState` can be used in place of the `@state` decorator to declare on-chain state on a SmartContract.
 * It should be placed _after_ the class declaration.
 * Here is an example of declaring a state property `x` of type `Field`.
 * ```ts
 * class MyContract extends SmartContract {
 *   x = State<Field>();
 *   // ...
 * }
 * declareState(MyContract, { x: Field });
 * ```
 *
 * If you're using pure JS, it's _not_ possible to use the built-in class field syntax,
 * i.e. the following will _not_ work:
 *
 * ```js
 * // THIS IS WRONG IN JS!
 * class MyContract extends SmartContract {
 *   x = State();
 * }
 * declareState(MyContract, { x: Field });
 * ```
 *
 * Instead, add a constructor where you assign the property:
 * ```js
 * class MyContract extends SmartContract {
 *   constructor(x) {
 *     super();
 *     this.x = State();
 *   }
 * }
 * declareState(MyContract, { x: Field });
 * ```
 */
function declareState<T extends typeof SmartContract>(
  SmartContract: T,
  states: Record<string, AsFieldElements<unknown>>
) {
  for (let key in states) {
    let CircuitValue = states[key];
    state(CircuitValue)(SmartContract.prototype, key);
  }
}

// metadata defined by @state, which link state to a particular SmartContract
type StateAttachedContract<A> = {
  key: string;
  stateType: AsFieldElements<A>;
  instance: SmartContract;
  class: typeof SmartContract;
  wasRead: boolean;
  wasConstrained: boolean;
  cachedVariable?: A;
};

type InternalStateType<A> = State<A> & { _contract?: StateAttachedContract<A> };

function createState<T>(): InternalStateType<T> {
  return {
    _contract: undefined as StateAttachedContract<T> | undefined,

    set(state: T) {
      if (this._contract === undefined)
        throw Error(
          'set can only be called when the State is assigned to a SmartContract @state.'
        );
      let layout = getLayoutPosition(this._contract);
      let stateAsFields = this._contract.stateType.toFields(state);
      let accountUpdate = this._contract.instance.self;
      stateAsFields.forEach((x, i) => {
        AccountUpdate.setValue(
<<<<<<< HEAD
          accountUpdate.body.update.appState[layout.offset + i],
=======
          party.body.update.appState[layout.offset + i],
>>>>>>> d8d7fd34
          x
        );
      });
    },

    assertEquals(state: T) {
      if (this._contract === undefined)
        throw Error(
          'assertEquals can only be called when the State is assigned to a SmartContract @state.'
        );
      let layout = getLayoutPosition(this._contract);
      let stateAsFields = this._contract.stateType.toFields(state);
      let accountUpdate = this._contract.instance.self;
      stateAsFields.forEach((x, i) => {
        AccountUpdate.assertEquals(
<<<<<<< HEAD
          accountUpdate.body.preconditions.account.state[layout.offset + i],
=======
          party.body.preconditions.account.state[layout.offset + i],
>>>>>>> d8d7fd34
          x
        );
      });
      this._contract.wasConstrained = true;
    },

    assertNothing() {
      if (this._contract === undefined)
        throw Error(
          'assertNothing can only be called when the State is assigned to a SmartContract @state.'
        );
      this._contract.wasConstrained = true;
    },

    get() {
      if (this._contract === undefined)
        throw Error(
          'get can only be called when the State is assigned to a SmartContract @state.'
        );
      // inside the circuit, we have to cache variables, so there's only one unique variable per on-chain state.
      // if we'd return a fresh variable everytime, developers could easily end up linking just *one* of them to the precondition,
      // while using an unconstrained variable elsewhere, which would create a loophole in the proof.
      if (
        this._contract.cachedVariable !== undefined &&
        // `inCheckedComputation() === true` here always implies being inside a wrapped smart contract method,
        // which will ensure that the cache is cleaned up before & after each method run.
        inCheckedComputation()
      ) {
        this._contract.wasRead = true;
        return this._contract.cachedVariable;
      }
      let layout = getLayoutPosition(this._contract);
      let address: PublicKey = this._contract.instance.address;
      let stateAsFields: Field[];
      let inProver_ = inProver();
      let stateFieldsType = circuitArray(Field, layout.length);
      if (!inCompileMode()) {
        let account: Account;
        try {
          account = Mina.getAccount(
            address,
            this._contract.instance.self.body.tokenId
          );
        } catch (err) {
          // TODO: there should also be a reasonable error here
          if (inProver_) {
            throw err;
          }
          throw Error(
            `${this._contract.key}.get() failed, because the zkapp account was not found in the cache. ` +
              `Try calling \`await fetchAccount(zkappAddress)\` first.`
          );
        }
        if (account.appState === undefined) {
          // if the account is not a zkapp account, let the default state be all zeroes
          stateAsFields = Array(layout.length).fill(Field.zero);
        } else {
          stateAsFields = [];
          for (let i = 0; i < layout.length; ++i) {
            stateAsFields.push(account.appState[layout.offset + i]);
          }
        }
        // in prover, create a new witness with the state values
        // outside, just return the state values
        stateAsFields = inProver_
          ? Circuit.witness(stateFieldsType, () => stateAsFields)
          : stateAsFields;
      } else {
        // in compile/analyze, we don't need the witness values
        stateAsFields = Circuit.witness(stateFieldsType, (): Field[] => {
          // TODO this error is never thrown. instead, reading the value with e.g. `toString` ends up
          // calling snarky's eval_as_prover, which throws "Can't evaluate prover code outside an as_prover block"
          // this should be caught and replaced with a better error message
          throw Error(`This error is thrown because you are reading out the value of a variable, when that value is not known.
To write a correct circuit, you must avoid any dependency on the concrete value of variables.`);
        });
      }
      let state = this._contract.stateType.ofFields(stateAsFields);
      this._contract.stateType.check?.(state);
      this._contract.wasRead = true;
      this._contract.cachedVariable = state;
      return state;
    },

    async fetch() {
      if (this._contract === undefined)
        throw Error(
          'fetch can only be called when the State is assigned to a SmartContract @state.'
        );
      if (Mina.currentTransaction.has())
        throw Error(
          'fetch is not intended to be called inside a transaction block.'
        );
      let layout = getLayoutPosition(this._contract);
      let address: PublicKey = this._contract.instance.address;
      let { account } = await fetchAccount({
        publicKey: address,
        tokenId: TokenId.toBase58(TokenId.default),
      });
      if (account === undefined) return undefined;
      let stateAsFields: Field[];
      if (account.appState === undefined) {
        stateAsFields = Array(layout.length).fill(Field.zero);
      } else {
        stateAsFields = [];
        for (let i = 0; i < layout.length; i++) {
          stateAsFields.push(account.appState[layout.offset + i]);
        }
      }
      return this._contract.stateType.ofFields(stateAsFields);
    },
  };
}

function getLayoutPosition<A>({
  key,
  class: contractClass,
}: StateAttachedContract<A>) {
  let layout = getLayout(contractClass);
  let stateLayout = layout.get(key);
  if (stateLayout === undefined) {
    throw new Error(`state ${key} not found`);
  }
  return stateLayout;
}

function getLayout(scClass: typeof SmartContract) {
  let sc = smartContracts.get(scClass);
  if (sc === undefined) throw Error('bug');
  if (sc.layout === undefined) {
    let layout = new Map();
    sc.layout = layout;
    let offset = 0;
    sc.states.forEach(([key, stateType]) => {
      let length = stateType.sizeInFields();
      layout.set(key, { offset, length });
      offset += length;
    });
  }
  return sc.layout;
}

// per-smart contract class context for keeping track of state layout
const smartContracts = new WeakMap<
  typeof SmartContract,
  {
    states: [string, AsFieldElements<any>][];
    layout: Map<string, { offset: number; length: number }> | undefined;
  }
>();

const reservedPropNames = new Set(['_methods', '_']);

function assertStatePrecondition(sc: SmartContract) {
  try {
    for (let [key, context] of getStateContexts(sc)) {
      // check if every state that was read was also contrained
      if (!context?.wasRead || context.wasConstrained) continue;
      // we accessed a precondition field but not constrained it explicitly - throw an error
      let errorMessage = `You used \`this.${key}.get()\` without adding a precondition that links it to the actual on-chain state.
Consider adding this line to your code:
this.${key}.assertEquals(this.${key}.get());`;
      throw Error(errorMessage);
    }
  } finally {
    cleanStatePrecondition(sc);
  }
}

function cleanStatePrecondition(sc: SmartContract) {
  for (let [, context] of getStateContexts(sc)) {
    if (context === undefined) continue;
    context.wasRead = false;
    context.wasConstrained = false;
    context.cachedVariable = undefined;
  }
}

function getStateContexts(
  sc: SmartContract
): [string, StateAttachedContract<unknown> | undefined][] {
  let scClass = sc.constructor as typeof SmartContract;
  let scInfo = smartContracts.get(scClass);
  if (scInfo === undefined) return [];
  return scInfo.states.map(([key]) => [key, (sc as any)[key]?._contract]);
}<|MERGE_RESOLUTION|>--- conflicted
+++ resolved
@@ -1,10 +1,6 @@
 import { Circuit, Field, AsFieldElements } from '../snarky.js';
 import { circuitArray } from './circuit_value.js';
-<<<<<<< HEAD
 import { AccountUpdate, TokenId } from './account_update.js';
-=======
-import { AccountUpdate, TokenId } from './party.js';
->>>>>>> d8d7fd34
 import { PublicKey } from './signature.js';
 import * as Mina from './mina.js';
 import { Account, fetchAccount } from './fetch.js';
@@ -157,11 +153,7 @@
       let accountUpdate = this._contract.instance.self;
       stateAsFields.forEach((x, i) => {
         AccountUpdate.setValue(
-<<<<<<< HEAD
           accountUpdate.body.update.appState[layout.offset + i],
-=======
-          party.body.update.appState[layout.offset + i],
->>>>>>> d8d7fd34
           x
         );
       });
@@ -177,11 +169,7 @@
       let accountUpdate = this._contract.instance.self;
       stateAsFields.forEach((x, i) => {
         AccountUpdate.assertEquals(
-<<<<<<< HEAD
           accountUpdate.body.preconditions.account.state[layout.offset + i],
-=======
-          party.body.preconditions.account.state[layout.offset + i],
->>>>>>> d8d7fd34
           x
         );
       });
