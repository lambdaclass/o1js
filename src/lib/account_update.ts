import {
  cloneCircuitValue,
  FlexibleProvable,
  memoizationContext,
  memoizeWitness,
  provable,
  provablePure,
} from './circuit_value.js';
import { Field, Bool, Ledger, Circuit, Pickles } from '../snarky.js';
import { jsLayout } from '../bindings/mina-transaction/gen/js-layout.js';
import { Types, toJSONEssential } from '../bindings/mina-transaction/types.js';
import { PrivateKey, PublicKey } from './signature.js';
import { UInt64, UInt32, Int64, Sign } from './int.js';
import * as Mina from './mina.js';
import { SmartContract } from './zkapp.js';
import * as Precondition from './precondition.js';
import {
  dummyBase64Proof,
  inCheckedComputation,
  Proof,
  Prover,
} from './proof_system.js';
import { Memo } from '../mina-signer/src/memo.js';
<<<<<<< HEAD
import {
  Events,
  SequenceEvents,
} from '../bindings/mina-transaction/transaction-leaves.js';
import { TokenId as Base58TokenId } from './base58-encodings.js';
=======
import { Events, Actions } from '../provable/transaction-leaves.js';
import * as Encoding from './encoding.js';
>>>>>>> 85328e41
import { hashWithPrefix, packToFields } from './hash.js';
import { prefixes } from '../bindings/crypto/constants.js';
import { Context } from './global-context.js';
import { assert } from './errors.js';

// external API
export { AccountUpdate, Permissions, ZkappPublicInput };
// internal API
export {
  smartContractContext,
  SetOrKeep,
  Permission,
  Preconditions,
  Body,
  Authorization,
  FeePayerUnsigned,
  ZkappCommand,
  addMissingSignatures,
  addMissingProofs,
  signJsonTransaction,
  ZkappStateLength,
  Events,
  Actions,
  TokenId,
  Token,
  CallForest,
  createChildAccountUpdate,
  AccountUpdatesLayout,
  zkAppProver,
};

const ZkappStateLength = 8;

let smartContractContext = Context.create<{
  this: SmartContract;
  methodCallDepth: number;
  isCallback: boolean;
  selfUpdate: AccountUpdate;
}>();

let zkAppProver = Prover<{
  transaction: ZkappCommand;
  accountUpdate: AccountUpdate;
  index: number;
}>();

type AuthRequired = Types.Json.AuthRequired;

type AccountUpdateBody = Types.AccountUpdate['body'];
type Update = AccountUpdateBody['update'];

type MayUseToken = AccountUpdateBody['mayUseToken'];

/**
 * Preconditions for the network and accounts
 */
type Preconditions = AccountUpdateBody['preconditions'];

/**
 * Either set a value or keep it the same.
 */
type SetOrKeep<T> = { isSome: Bool; value: T };

const True = () => Bool(true);
const False = () => Bool(false);

/**
 * One specific permission value.
 *
 * A {@link Permission} tells one specific permission for our zkapp how it
 * should behave when presented with requested modifications.
 *
 * Use static factory methods on this class to use a specific behavior. See
 * documentation on those methods to learn more.
 */
type Permission = Types.AuthRequired;
let Permission = {
  /**
   * Modification is impossible.
   */
  impossible: (): Permission => ({
    constant: True(),
    signatureNecessary: True(),
    signatureSufficient: False(),
  }),

  /**
   * Modification is always permitted
   */
  none: (): Permission => ({
    constant: True(),
    signatureNecessary: False(),
    signatureSufficient: True(),
  }),

  /**
   * Modification is permitted by zkapp proofs only
   */
  proof: (): Permission => ({
    constant: False(),
    signatureNecessary: False(),
    signatureSufficient: False(),
  }),

  /**
   * Modification is permitted by signatures only, using the private key of the zkapp account
   */
  signature: (): Permission => ({
    constant: False(),
    signatureNecessary: True(),
    signatureSufficient: True(),
  }),

  /**
   * Modification is permitted by zkapp proofs or signatures
   */
  proofOrSignature: (): Permission => ({
    constant: False(),
    signatureNecessary: False(),
    signatureSufficient: True(),
  }),
};

// TODO: we could replace the interface below if we could bridge annotations from OCaml
type Permissions_ = Update['permissions']['value'];

/**
 * Permissions specify how specific aspects of the zkapp account are allowed
 * to be modified. All fields are denominated by a {@link Permission}.
 */
interface Permissions extends Permissions_ {
  /**
   * The {@link Permission} corresponding to the 8 state fields associated with
   * an account.
   */
  editState: Permission;

  /**
   * The {@link Permission} corresponding to the ability to send transactions
   * from this account.
   */
  send: Permission;

  /**
   * The {@link Permission} corresponding to the ability to receive transactions
   * to this account.
   */
  receive: Permission;

  /**
   * The {@link Permission} corresponding to the ability to set the delegate
   * field of the account.
   */
  setDelegate: Permission;

  /**
   * The {@link Permission} corresponding to the ability to set the permissions
   * field of the account.
   */
  setPermissions: Permission;

  /**
   * The {@link Permission} corresponding to the ability to set the verification
   * key associated with the circuit tied to this account. Effectively
   * "upgradeability" of the smart contract.
   */
  setVerificationKey: Permission;

  /**
   * The {@link Permission} corresponding to the ability to set the zkapp uri
   * typically pointing to the source code of the smart contract. Usually this
   * should be changed whenever the {@link Permissions.setVerificationKey} is
   * changed. Effectively "upgradeability" of the smart contract.
   */
  setZkappUri: Permission;

  /**
   * The {@link Permission} corresponding to the ability to emit actions to the account.
   */
  editActionState: Permission;

  /**
   * The {@link Permission} corresponding to the ability to set the token symbol
   * for this account.
   */
  setTokenSymbol: Permission;

  // TODO: doccomments
  incrementNonce: Permission;
  setVotingFor: Permission;
  setTiming: Permission;

  /**
   * Permission to control the ability to include _any_ account update for this
   * account in a transaction. Note that this is more restrictive than all other
   * permissions combined. For normal accounts it can safely be set to `none`,
   * but for token contracts this has to be more restrictive, to prevent
   * unauthorized token interactions -- for example, it could be
   * `proofOrSignature`.
   */
  access: Permission;
}
let Permissions = {
  ...Permission,
  /**
   * Default permissions are:
   *
   *   {@link Permissions.editState} = {@link Permission.proof}
   *
   *   {@link Permissions.send} = {@link Permission.signature}
   *
   *   {@link Permissions.receive} = {@link Permission.none}
   *
   *   {@link Permissions.setDelegate} = {@link Permission.signature}
   *
   *   {@link Permissions.setPermissions} = {@link Permission.signature}
   *
   *   {@link Permissions.setVerificationKey} = {@link Permission.signature}
   *
   *   {@link Permissions.setZkappUri} = {@link Permission.signature}
   *
   *   {@link Permissions.editActionState} = {@link Permission.proof}
   *
   *   {@link Permissions.setTokenSymbol} = {@link Permission.signature}
   *
   */
  default: (): Permissions => ({
    editState: Permission.proof(),
    send: Permission.proof(),
    receive: Permission.none(),
    setDelegate: Permission.signature(),
    setPermissions: Permission.signature(),
    setVerificationKey: Permission.signature(),
    setZkappUri: Permission.signature(),
    editActionState: Permission.proof(),
    setTokenSymbol: Permission.signature(),
    incrementNonce: Permission.signature(),
    setVotingFor: Permission.signature(),
    setTiming: Permission.signature(),
    access: Permission.none(),
  }),

  initial: (): Permissions => ({
    editState: Permission.signature(),
    send: Permission.signature(),
    receive: Permission.none(),
    setDelegate: Permission.signature(),
    setPermissions: Permission.signature(),
    setVerificationKey: Permission.signature(),
    setZkappUri: Permission.signature(),
    editActionState: Permission.signature(),
    setTokenSymbol: Permission.signature(),
    incrementNonce: Permission.signature(),
    setVotingFor: Permission.signature(),
    setTiming: Permission.signature(),
    access: Permission.none(),
  }),

  dummy: (): Permissions => ({
    editState: Permission.none(),
    send: Permission.none(),
    receive: Permission.none(),
    access: Permission.none(),
    setDelegate: Permission.none(),
    setPermissions: Permission.none(),
    setVerificationKey: Permission.none(),
    setZkappUri: Permission.none(),
    editActionState: Permission.none(),
    setTokenSymbol: Permission.none(),
    incrementNonce: Permission.none(),
    setVotingFor: Permission.none(),
    setTiming: Permission.none(),
  }),

  fromString: (permission: AuthRequired): Permission => {
    switch (permission) {
      case 'None':
        return Permission.none();
      case 'Either':
        return Permission.proofOrSignature();
      case 'Proof':
        return Permission.proof();
      case 'Signature':
        return Permission.signature();
      case 'Impossible':
        return Permission.impossible();
      default:
        throw Error(
          `Cannot parse invalid permission. ${permission} does not exist.`
        );
    }
  },

  fromJSON: (
    permissions: NonNullable<
      Types.Json.AccountUpdate['body']['update']['permissions']
    >
  ): Permissions => {
    return Object.fromEntries(
      Object.entries(permissions).map(([k, v]) => [
        k,
        Permissions.fromString(v),
      ])
    ) as unknown as Permissions;
  },
};

// TODO: get docstrings from OCaml and delete this interface

/**
 * The body of describing how some [[ AccountUpdate ]] should change.
 */
interface Body extends AccountUpdateBody {
  /**
   * The address for this body.
   */
  publicKey: PublicKey;

  /**
   * Specify {@link Update}s to tweakable pieces of the account record backing
   * this address in the ledger.
   */
  update: Update;

  /**
   * The TokenId for this account.
   */
  tokenId: Field;

  /**
   * By what {@link Int64} should the balance of this account change. All
   * balanceChanges must balance by the end of smart contract execution.
   */
  balanceChange: { magnitude: UInt64; sgn: Sign };

  /**
   * Recent events that have been emitted from this account.
   * Events can be collected by archive nodes.
   *
   * [Check out our documentation about
   * Events!](https://docs.minaprotocol.com/zkapps/advanced-snarkyjs/events)
   */
  events: Events;
  /**
   * Recent {@link Action}s emitted from this account.
   * Actions can be collected by archive nodes and used in combination with
   * a {@link Reducer}.
   *
   * [Check out our documentation about
   * Actions!](https://docs.minaprotocol.com/zkapps/advanced-snarkyjs/actions-and-reducer)
   */
  actions: Events;
  /**
   * The type of call.
   */
  mayUseToken: MayUseToken;
  callData: Field;
  callDepth: number;
  /**
   * A list of {@link Preconditions} that need to be fulfilled in order for
   * the {@link AccountUpdate} to be valid.
   */
  preconditions: Preconditions;
  /**
   * Defines if a full commitment is required for this transaction.
   */
  useFullCommitment: Bool;
  /**
   * Defines if the fee for creating this account should be paid out of this
   * account's balance change.
   *
   * This must only be true if the balance change is larger than the account
   * creation fee and the token ID is the default.
   */
  implicitAccountCreationFee: Bool;
  /**
   * Defines if the nonce should be incremented with this {@link AccountUpdate}.
   */
  incrementNonce: Bool;
  /**
   * Defines the type of authorization that is needed for this {@link
   * AccountUpdate}.
   *
   * A authorization can be one of three types: None, Proof or Signature
   */
  authorizationKind: AccountUpdateBody['authorizationKind'];
}
const Body = {
  /**
   * A body that doesn't change the underlying account record
   */
  keepAll(
    publicKey: PublicKey,
    tokenId?: Field,
    mayUseToken?: MayUseToken
  ): Body {
    let { body } = Types.AccountUpdate.emptyValue();
    body.publicKey = publicKey;
    if (tokenId) {
      body.tokenId = tokenId;
      body.mayUseToken = Circuit.if(
        tokenId.equals(TokenId.default),
        AccountUpdate.MayUseToken.type,
        AccountUpdate.MayUseToken.No,
        AccountUpdate.MayUseToken.ParentsOwnToken
      );
    }
    if (mayUseToken) {
      body.mayUseToken = mayUseToken;
    }
    return body;
  },

  dummy(): Body {
    return Types.AccountUpdate.emptyValue().body;
  },
};

type FeePayer = Types.ZkappCommand['feePayer'];
type FeePayerBody = FeePayer['body'];
const FeePayerBody = {
  keepAll(publicKey: PublicKey, nonce: UInt32): FeePayerBody {
    return {
      publicKey,
      nonce,
      fee: UInt64.zero,
      validUntil: undefined,
    };
  },
};
type FeePayerUnsigned = FeePayer & {
  lazyAuthorization?: LazySignature | undefined;
};

/**
 * Either check a value or ignore it.
 *
 * Used within [[ AccountPredicate ]]s and [[ ProtocolStatePredicate ]]s.
 */
type OrIgnore<T> = { isSome: Bool; value: T };

/**
 * An interval representing all the values between `lower` and `upper` inclusive
 * of both the `lower` and `upper` values.
 *
 * @typeParam A something with an ordering where one can quantify a lower and
 *            upper bound.
 */
type ClosedInterval<T> = { lower: T; upper: T };

type NetworkPrecondition = Preconditions['network'];
let NetworkPrecondition = {
  ignoreAll(): NetworkPrecondition {
    let stakingEpochData = {
      ledger: { hash: ignore(Field(0)), totalCurrency: ignore(uint64()) },
      seed: ignore(Field(0)),
      startCheckpoint: ignore(Field(0)),
      lockCheckpoint: ignore(Field(0)),
      epochLength: ignore(uint32()),
    };
    let nextEpochData = cloneCircuitValue(stakingEpochData);
    return {
      snarkedLedgerHash: ignore(Field(0)),
      blockchainLength: ignore(uint32()),
      minWindowDensity: ignore(uint32()),
      totalCurrency: ignore(uint64()),
      globalSlotSinceGenesis: ignore(uint32()),
      stakingEpochData,
      nextEpochData,
    };
  },
};

/**
 * Ignores a `dummy`
 *
 * @param dummy The value to ignore
 * @returns Always an ignored value regardless of the input.
 */
function ignore<T>(dummy: T): OrIgnore<T> {
  return { isSome: Bool(false), value: dummy };
}

/**
 * Ranges between all uint32 values
 */
const uint32 = () => ({ lower: UInt32.from(0), upper: UInt32.MAXINT() });

/**
 * Ranges between all uint64 values
 */
const uint64 = () => ({ lower: UInt64.from(0), upper: UInt64.MAXINT() });

type AccountPrecondition = Preconditions['account'];
const AccountPrecondition = {
  ignoreAll(): AccountPrecondition {
    let appState: Array<OrIgnore<Field>> = [];
    for (let i = 0; i < ZkappStateLength; ++i) {
      appState.push(ignore(Field(0)));
    }
    return {
      balance: ignore(uint64()),
      nonce: ignore(uint32()),
      receiptChainHash: ignore(Field(0)),
      delegate: ignore(PublicKey.empty()),
      state: appState,
      actionState: ignore(Actions.emptyActionState()),
      provedState: ignore(Bool(false)),
      isNew: ignore(Bool(false)),
    };
  },
  nonce(nonce: UInt32): AccountPrecondition {
    let p = AccountPrecondition.ignoreAll();
    AccountUpdate.assertEquals(p.nonce, nonce);
    return p;
  },
};

type GlobalSlotPrecondition = Preconditions['validWhile'];
const GlobalSlotPrecondition = {
  ignoreAll(): GlobalSlotPrecondition {
    return ignore(uint32());
  },
};

const Preconditions = {
  ignoreAll(): Preconditions {
    return {
      account: AccountPrecondition.ignoreAll(),
      network: NetworkPrecondition.ignoreAll(),
      validWhile: GlobalSlotPrecondition.ignoreAll(),
    };
  },
};

type Control = Types.AccountUpdate['authorization'];
type LazyNone = {
  kind: 'lazy-none';
};
type LazySignature = {
  kind: 'lazy-signature';
  privateKey?: PrivateKey;
};
type LazyProof = {
  kind: 'lazy-proof';
  methodName: string;
  args: any[];
  previousProofs: { publicInput: Field[]; proof: Pickles.Proof }[];
  ZkappClass: typeof SmartContract;
  memoized: { fields: Field[]; aux: any[] }[];
  blindingValue: Field;
};

const TokenId = {
  ...Types.TokenId,
  ...Base58TokenId,
  get default() {
    return Field(1);
  },
};

class Token {
  readonly id: Field;
  readonly parentTokenId: Field;
  readonly tokenOwner: PublicKey;

  static Id = TokenId;

  static getId(tokenOwner: PublicKey, parentTokenId = TokenId.default) {
    if (tokenOwner.isConstant() && parentTokenId.isConstant()) {
      return Ledger.customTokenId(tokenOwner, parentTokenId);
    } else {
      return Ledger.customTokenIdChecked(tokenOwner, parentTokenId);
    }
  }

  constructor({
    tokenOwner,
    parentTokenId = TokenId.default,
  }: {
    tokenOwner: PublicKey;
    parentTokenId?: Field;
  }) {
    this.parentTokenId = parentTokenId;
    this.tokenOwner = tokenOwner;
    try {
      this.id = Token.getId(tokenOwner, parentTokenId);
    } catch (e) {
      throw new Error(
        `Could not create a custom token id:\nError: ${(e as Error).message}`
      );
    }
  }
}
/**
 * An {@link AccountUpdate} is a set of instructions for the Mina network.
 * It includes {@link Preconditions} and a list of state updates, which need to
 * be authorized by either a {@link Signature} or {@link Proof}.
 */
class AccountUpdate implements Types.AccountUpdate {
  id: number;
  /**
   * A human-readable label for the account update, indicating how that update
   * was created. Can be modified by applications to add richer information.
   */
  label: string = '';
  body: Body;
  authorization: Control;
  lazyAuthorization: LazySignature | LazyProof | LazyNone | undefined =
    undefined;
  account: Precondition.Account;
  network: Precondition.Network;
  currentSlot: Precondition.CurrentSlot;
  children: {
    callsType:
      | { type: 'None' }
      | { type: 'Witness' }
      | { type: 'Equals'; value: Field };
    accountUpdates: AccountUpdate[];
  } = {
    callsType: { type: 'None' },
    accountUpdates: [],
  };
  parent: AccountUpdate | undefined = undefined;

  private isSelf: boolean;

  static Actions = Actions;

  constructor(body: Body, authorization?: Control);
  constructor(body: Body, authorization: Control = {}, isSelf = false) {
    this.id = Math.random();
    this.body = body;
    this.authorization = authorization;
    let { account, network, currentSlot } = Precondition.preconditions(
      this,
      isSelf
    );
    this.account = account;
    this.network = network;
    this.currentSlot = currentSlot;
    this.isSelf = isSelf;
  }

  /**
   * Clones the {@link AccountUpdate}.
   */
  static clone(accountUpdate: AccountUpdate) {
    let body = cloneCircuitValue(accountUpdate.body);
    let authorization = cloneCircuitValue(accountUpdate.authorization);
    let cloned: AccountUpdate = new (AccountUpdate as any)(
      body,
      authorization,
      accountUpdate.isSelf
    );
    cloned.lazyAuthorization = accountUpdate.lazyAuthorization;
    cloned.children.callsType = accountUpdate.children.callsType;
    cloned.children.accountUpdates = accountUpdate.children.accountUpdates.map(
      AccountUpdate.clone
    );
    cloned.id = accountUpdate.id;
    cloned.label = accountUpdate.label;
    cloned.parent = accountUpdate.parent;
    return cloned;
  }

  token() {
    let thisAccountUpdate = this;
    let customToken = new Token({
      tokenOwner: thisAccountUpdate.body.publicKey,
      parentTokenId: thisAccountUpdate.body.tokenId,
    });

    return {
      id: customToken.id,
      parentTokenId: customToken.parentTokenId,
      tokenOwner: customToken.tokenOwner,

      mint({
        address,
        amount,
      }: {
        address: PublicKey;
        amount: number | bigint | UInt64;
      }) {
        let receiver = AccountUpdate.defaultAccountUpdate(address, this.id);
        thisAccountUpdate.approve(receiver);
        // Add the amount to mint to the receiver's account
        receiver.body.balanceChange = Int64.fromObject(
          receiver.body.balanceChange
        ).add(amount);
        return receiver;
      },

      burn({
        address,
        amount,
      }: {
        address: PublicKey;
        amount: number | bigint | UInt64;
      }) {
        let sender = AccountUpdate.defaultAccountUpdate(address, this.id);
        thisAccountUpdate.approve(sender);
        sender.body.useFullCommitment = Bool(true);
        sender.body.implicitAccountCreationFee = Bool(false);

        // Sub the amount to burn from the sender's account
        sender.body.balanceChange = Int64.fromObject(
          sender.body.balanceChange
        ).sub(amount);

        // Require signature from the sender account being deducted
        Authorization.setLazySignature(sender);
      },

      send({
        from,
        to,
        amount,
      }: {
        from: PublicKey;
        to: PublicKey;
        amount: number | bigint | UInt64;
      }) {
        // Create a new accountUpdate for the sender to send the amount to the
        // receiver
        let sender = AccountUpdate.defaultAccountUpdate(from, this.id);
        thisAccountUpdate.approve(sender);
        sender.body.useFullCommitment = Bool(true);
        sender.body.implicitAccountCreationFee = Bool(false);
        sender.body.balanceChange = Int64.fromObject(
          sender.body.balanceChange
        ).sub(amount);

        // Require signature from the sender accountUpdate
        Authorization.setLazySignature(sender);

        let receiverAccountUpdate = createChildAccountUpdate(
          thisAccountUpdate,
          to,
          this.id
        );

        // Add the amount to send to the receiver's account
        let i1 = receiverAccountUpdate.body.balanceChange;
        receiverAccountUpdate.body.balanceChange = new Int64(
          i1.magnitude,
          i1.sgn
        ).add(amount);
        return receiverAccountUpdate;
      },
    };
  }

  get tokenId() {
    return this.body.tokenId;
  }

  /**
   * @deprecated use `this.account.tokenSymbol`
   */
  get tokenSymbol() {
    let accountUpdate = this;

    return {
      set(tokenSymbol: string) {
        accountUpdate.account.tokenSymbol.set(tokenSymbol);
      },
    };
  }

  send({
    to,
    amount,
  }: {
    to: PublicKey | AccountUpdate | SmartContract;
    amount: number | bigint | UInt64;
  }) {
    let receiver: AccountUpdate;
    if (to instanceof AccountUpdate) {
      receiver = to;
      receiver.body.tokenId.assertEquals(this.body.tokenId);
    } else if (to instanceof SmartContract) {
      receiver = to.self;
      receiver.body.tokenId.assertEquals(this.body.tokenId);
    } else {
      receiver = AccountUpdate.defaultAccountUpdate(to, this.body.tokenId);
      this.approve(receiver);
    }

    // Sub the amount from the sender's account
    this.body.balanceChange = Int64.fromObject(this.body.balanceChange).sub(
      amount
    );
    // Add the amount to the receiver's account
    receiver.body.balanceChange = Int64.fromObject(
      receiver.body.balanceChange
    ).add(amount);
    return receiver;
  }

  /**
   * Makes an {@link AccountUpdate} a child-{@link AccountUpdate} of this and
   * approves it.
   */
  approve(
    childUpdate: AccountUpdate,
    layout: AccountUpdatesLayout = AccountUpdate.Layout.NoChildren
  ) {
    makeChildAccountUpdate(this, childUpdate);
    AccountUpdate.witnessChildren(childUpdate, layout, { skipCheck: true });
  }

  get balance() {
    let accountUpdate = this;

    return {
      addInPlace(x: Int64 | UInt32 | UInt64 | string | number | bigint) {
        let { magnitude, sgn } = accountUpdate.body.balanceChange;
        accountUpdate.body.balanceChange = new Int64(magnitude, sgn).add(x);
      },
      subInPlace(x: Int64 | UInt32 | UInt64 | string | number | bigint) {
        let { magnitude, sgn } = accountUpdate.body.balanceChange;
        accountUpdate.body.balanceChange = new Int64(magnitude, sgn).sub(x);
      },
    };
  }

  get update(): Update {
    return this.body.update;
  }

  static setValue<T>(maybeValue: SetOrKeep<T>, value: T) {
    maybeValue.isSome = Bool(true);
    maybeValue.value = value;
  }

  /**
   * Constrain a property to lie between lower and upper bounds.
   *
   * @param property The property to constrain
   * @param lower The lower bound
   * @param upper The upper bound
   *
   * Example: To constrain the account balance of a SmartContract to lie between
   * 0 and 20 MINA, you can use
   *
   * ```ts
   * \@method onlyRunsWhenBalanceIsLow() {
   *   let lower = UInt64.zero;
   *   let upper = UInt64.from(20e9);
   *   AccountUpdate.assertBetween(this.self.body.preconditions.account.balance, lower, upper);
   *   // ...
   * }
   * ```
   */
  static assertBetween<T>(
    property: OrIgnore<ClosedInterval<T>>,
    lower: T,
    upper: T
  ) {
    property.isSome = Bool(true);
    property.value.lower = lower;
    property.value.upper = upper;
  }

  // TODO: assertGreaterThan, assertLowerThan?

  /**
   * Fix a property to a certain value.
   *
   * @param property The property to constrain
   * @param value The value it is fixed to
   *
   * Example: To fix the account nonce of a SmartContract to 0, you can use
   *
   * ```ts
   * \@method onlyRunsWhenNonceIsZero() {
   *   AccountUpdate.assertEquals(this.self.body.preconditions.account.nonce, UInt32.zero);
   *   // ...
   * }
   * ```
   */
  static assertEquals<T extends object>(
    property: OrIgnore<ClosedInterval<T> | T>,
    value: T
  ) {
    property.isSome = Bool(true);
    if ('lower' in property.value && 'upper' in property.value) {
      property.value.lower = value;
      property.value.upper = value;
    } else {
      property.value = value;
    }
  }

  get publicKey(): PublicKey {
    return this.body.publicKey;
  }

  /**
   * Use this command if this account update should be signed by the account
   * owner, instead of not having any authorization.
   *
   * If you use this and are not relying on a wallet to sign your transaction,
   * then you should use the following code before sending your transaction:
   *
   * ```ts
   * let tx = Mina.transaction(...); // create transaction as usual, using `requireSignature()` somewhere
   * tx.sign([privateKey]); // pass the private key of this account to `sign()`!
   * ```
   *
   * Note that an account's {@link Permissions} determine which updates have to
   * be (can be) authorized by a signature.
   */
  requireSignature() {
    this.sign();
  }
  /**
   * @deprecated `.sign()` is deprecated in favor of `.requireSignature()`
   */
  sign(privateKey?: PrivateKey) {
    let { nonce, isSameAsFeePayer } = AccountUpdate.getSigningInfo(this);
    // if this account is the same as the fee payer, we use the "full
    // commitment" for replay protection
    this.body.useFullCommitment = isSameAsFeePayer;
    this.body.implicitAccountCreationFee = Bool(false);
    // otherwise, we increment the nonce
    let doIncrementNonce = isSameAsFeePayer.not();
    this.body.incrementNonce = doIncrementNonce;
    // in this case, we also have to set a nonce precondition
    let lower = Circuit.if(doIncrementNonce, UInt32, nonce, UInt32.zero);
    let upper = Circuit.if(doIncrementNonce, UInt32, nonce, UInt32.MAXINT());
    this.body.preconditions.account.nonce.isSome = doIncrementNonce;
    this.body.preconditions.account.nonce.value.lower = lower;
    this.body.preconditions.account.nonce.value.upper = upper;
    // set lazy signature
    Authorization.setLazySignature(this, { privateKey });
  }

  static signFeePayerInPlace(
    feePayer: FeePayerUnsigned,
    privateKey?: PrivateKey
  ) {
    feePayer.body.nonce = this.getNonce(feePayer);
    feePayer.authorization = Ledger.dummySignature();
    feePayer.lazyAuthorization = { kind: 'lazy-signature', privateKey };
  }

  static getNonce(accountUpdate: AccountUpdate | FeePayerUnsigned) {
    return AccountUpdate.getSigningInfo(accountUpdate).nonce;
  }

  private static signingInfo = provable({
    nonce: UInt32,
    isSameAsFeePayer: Bool,
  });

  private static getSigningInfo(
    accountUpdate: AccountUpdate | FeePayerUnsigned
  ) {
    return memoizeWitness(AccountUpdate.signingInfo, () =>
      AccountUpdate.getSigningInfoUnchecked(accountUpdate)
    );
  }

  private static getSigningInfoUnchecked(
    update: AccountUpdate | FeePayerUnsigned
  ) {
    let publicKey = update.body.publicKey;
    let tokenId =
      update instanceof AccountUpdate ? update.body.tokenId : TokenId.default;
    let nonce = Number(
      Precondition.getAccountPreconditions(update.body).nonce.toString()
    );
    // if the fee payer is the same account update as this one, we have to start
    // the nonce predicate at one higher, bc the fee payer already increases its
    // nonce
    let isFeePayer = Mina.currentTransaction()?.sender?.equals(publicKey);
    let isSameAsFeePayer = !!isFeePayer
      ?.and(tokenId.equals(TokenId.default))
      .toBoolean();
    if (isSameAsFeePayer) nonce++;
    // now, we check how often this account update already updated its nonce in
    // this tx, and increase nonce from `getAccount` by that amount
    CallForest.forEachPredecessor(
      Mina.currentTransaction.get().accountUpdates,
      update as AccountUpdate,
      (otherUpdate) => {
        let shouldIncreaseNonce = otherUpdate.publicKey
          .equals(publicKey)
          .and(otherUpdate.tokenId.equals(tokenId))
          .and(otherUpdate.body.incrementNonce);
        if (shouldIncreaseNonce.toBoolean()) nonce++;
      }
    );
    return {
      nonce: UInt32.from(nonce),
      isSameAsFeePayer: Bool(isSameAsFeePayer),
    };
  }

  toJSON() {
    return Types.AccountUpdate.toJSON(this);
  }
  static toJSON(a: AccountUpdate) {
    return Types.AccountUpdate.toJSON(a);
  }
  static fromJSON(json: Types.Json.AccountUpdate) {
    let accountUpdate = Types.AccountUpdate.fromJSON(json);
    return new AccountUpdate(accountUpdate.body, accountUpdate.authorization);
  }

  hash() {
    // these two ways of hashing are (and have to be) consistent / produce the same hash
    // TODO: there's no reason anymore to use two different hashing methods here!
    // -- the "inCheckedComputation" branch works in all circumstances now
    // we just leave this here for a couple more weeks, because it checks
    // consistency between JS & OCaml hashing on *every single account update
    // proof* we create. It will give us 100% confidence that the two
    // implementations are equivalent, and catch regressions quickly
    if (inCheckedComputation()) {
      let input = Types.AccountUpdate.toInput(this);
      return hashWithPrefix(prefixes.body, packToFields(input));
    } else {
      let json = Types.AccountUpdate.toJSON(this);
      return Ledger.hashAccountUpdateFromJson(JSON.stringify(json));
    }
  }

  toPublicInput(): ZkappPublicInput {
    let accountUpdate = this.hash();
    let calls = CallForest.hashChildren(this);
    return { accountUpdate, calls };
  }

  static defaultAccountUpdate(address: PublicKey, tokenId?: Field) {
    return new AccountUpdate(Body.keepAll(address, tokenId));
  }
  static dummy() {
    return new AccountUpdate(Body.dummy());
  }
  isDummy() {
    return this.body.publicKey.isEmpty();
  }

  static defaultFeePayer(address: PublicKey, nonce: UInt32): FeePayerUnsigned {
    let body = FeePayerBody.keepAll(address, nonce);
    return {
      body,
      authorization: Ledger.dummySignature(),
      lazyAuthorization: { kind: 'lazy-signature' },
    };
  }

  static dummyFeePayer(): FeePayerUnsigned {
    let body = FeePayerBody.keepAll(PublicKey.empty(), UInt32.zero);
    return { body, authorization: Ledger.dummySignature() };
  }

  /**
   * Creates an account update. If this is inside a transaction, the account
   * update becomes part of the transaction. If this is inside a smart contract
   * method, the account update will not only become part of the transaction,
   * but also becomes available for the smart contract to modify, in a way that
   * becomes part of the proof.
   */
  static create(publicKey: PublicKey, tokenId?: Field) {
    let accountUpdate = AccountUpdate.defaultAccountUpdate(publicKey, tokenId);
    if (smartContractContext.has()) {
      smartContractContext.get().this.self.approve(accountUpdate);
    } else {
      Mina.currentTransaction()?.accountUpdates.push(accountUpdate);
    }
    return accountUpdate;
  }
  /**
   * Attach account update to the current transaction
   * -- if in a smart contract, to its children
   */
  static attachToTransaction(accountUpdate: AccountUpdate) {
    if (smartContractContext.has()) {
      let selfUpdate = smartContractContext.get().this.self;
      // avoid redundant attaching & cycle in account update structure, happens
      // when calling attachToTransaction(this.self) inside a @method
      // TODO avoid account update cycles more generally
      if (selfUpdate === accountUpdate) return;
      smartContractContext.get().this.self.approve(accountUpdate);
    } else {
      if (!Mina.currentTransaction.has()) return;
      let updates = Mina.currentTransaction.get().accountUpdates;
      if (!updates.find((update) => update.id === accountUpdate.id)) {
        updates.push(accountUpdate);
      }
    }
  }
  /**
   * Disattach an account update from where it's currently located in the transaction
   */
  static unlink(accountUpdate: AccountUpdate) {
    let siblings =
      accountUpdate.parent?.children.accountUpdates ??
      Mina.currentTransaction()?.accountUpdates;
    if (siblings === undefined) return;
    let i = siblings?.findIndex((update) => update.id === accountUpdate.id);
    if (i !== undefined && i !== -1) {
      siblings!.splice(i, 1);
    }
    accountUpdate.parent === undefined;
  }

  /**
   * Creates an account update, like {@link AccountUpdate.create}, but also
   * makes sure this account update will be authorized with a signature.
   *
   * If you use this and are not relying on a wallet to sign your transaction,
   * then you should use the following code before sending your transaction:
   *
   * ```ts
   * let tx = Mina.transaction(...); // create transaction as usual, using `createSigned()` somewhere
   * tx.sign([privateKey]); // pass the private key of this account to `sign()`!
   * ```
   *
   * Note that an account's {@link Permissions} determine which updates have to
   * be (can be) authorized by a signature.
   */
  static createSigned(signer: PublicKey, tokenId?: Field): AccountUpdate;
  /**
   * @deprecated in favor of calling this function with a `PublicKey` as `signer`
   */
  static createSigned(signer: PrivateKey, tokenId?: Field): AccountUpdate;
  static createSigned(signer: PrivateKey | PublicKey, tokenId?: Field) {
    let publicKey =
      signer instanceof PrivateKey ? signer.toPublicKey() : signer;
    let accountUpdate = AccountUpdate.create(publicKey, tokenId);
    if (signer instanceof PrivateKey) {
      accountUpdate.sign(signer);
    } else {
      accountUpdate.requireSignature();
    }
    return accountUpdate;
  }

  /**
   * Use this method to pay the account creation fee for another account (or, multiple accounts using the optional second argument).
   *
   * Beware that you _don't_ need to specify the account that is created!
   * Instead, the protocol will automatically identify that accounts need to be created,
   * and require that the net balance change of the transaction covers the account creation fee.
   *
   * @param feePayer the address of the account that pays the fee
   * @param numberOfAccounts the number of new accounts to fund (default: 1)
   * @returns they {@link AccountUpdate} for the account which pays the fee
   */
  static fundNewAccount(
    feePayer: PublicKey,
    numberOfAccounts?: number
  ): AccountUpdate;
  /**
   * @deprecated Call this function with a `PublicKey` as `feePayer`, and remove the `initialBalance` option.
   * To send an initial balance to the new account, you can use the returned account update:
   * ```
   * let feePayerUpdate = AccountUpdate.fundNewAccount(feePayer);
   * feePayerUpdate.send({ to: receiverAddress, amount: initialBalance });
   * ```
   */
  static fundNewAccount(
    feePayer: PrivateKey | PublicKey,
    options?: { initialBalance: number | string | UInt64 } | number
  ): AccountUpdate;
  static fundNewAccount(
    feePayer: PrivateKey | PublicKey,
    numberOfAccounts?: number | { initialBalance: number | string | UInt64 }
  ) {
    let accountUpdate = AccountUpdate.createSigned(feePayer as PrivateKey);
    let fee = Mina.accountCreationFee();
    numberOfAccounts ??= 1;
    if (typeof numberOfAccounts === 'number') fee = fee.mul(numberOfAccounts);
    else fee = fee.add(UInt64.from(numberOfAccounts.initialBalance ?? 0));
    accountUpdate.balance.subInPlace(fee);
    return accountUpdate;
  }

  // static methods that implement Provable<AccountUpdate>
  static sizeInFields = Types.AccountUpdate.sizeInFields;
  static toFields = Types.AccountUpdate.toFields;
  static toAuxiliary(a?: AccountUpdate) {
    let aux = Types.AccountUpdate.toAuxiliary(a);
    let children: AccountUpdate['children'] = {
      callsType: { type: 'None' },
      accountUpdates: [],
    };
    let lazyAuthorization = a && a.lazyAuthorization;
    if (a) {
      children.callsType = a.children.callsType;
      children.accountUpdates = a.children.accountUpdates.map(
        AccountUpdate.clone
      );
    }
    let parent = a?.parent;
    let id = a?.id ?? Math.random();
    let label = a?.label ?? '';
    return [{ lazyAuthorization, children, parent, id, label }, aux];
  }
  static toInput = Types.AccountUpdate.toInput;
  static check = Types.AccountUpdate.check;
  static fromFields(fields: Field[], [other, aux]: any[]): AccountUpdate {
    let accountUpdate = Types.AccountUpdate.fromFields(fields, aux);
    return Object.assign(
      new AccountUpdate(accountUpdate.body, accountUpdate.authorization),
      other
    );
  }

  static witness<T>(
    type: FlexibleProvable<T>,
    compute: () => { accountUpdate: AccountUpdate; result: T },
    { skipCheck = false } = {}
  ) {
    // construct the circuit type for a accountUpdate + other result
    let accountUpdateType = skipCheck
      ? { ...provable(AccountUpdate), check() {} }
      : AccountUpdate;
    let combinedType = provable({
      accountUpdate: accountUpdateType,
      result: type as any,
    });
    return Circuit.witness(combinedType, compute);
  }

  static witnessChildren(
    accountUpdate: AccountUpdate,
    childLayout: AccountUpdatesLayout,
    options?: { skipCheck: boolean }
  ) {
    // just witness children's hash if childLayout === null
    if (childLayout === AccountUpdate.Layout.AnyChildren) {
      accountUpdate.children.callsType = { type: 'Witness' };
      return;
    }
    if (childLayout === AccountUpdate.Layout.NoDelegation) {
      accountUpdate.children.callsType = { type: 'Witness' };
      accountUpdate.body.mayUseToken.parentsOwnToken.assertFalse();
      accountUpdate.body.mayUseToken.inheritFromParent.assertFalse();
      return;
    }
    let childArray: AccountUpdatesLayout[] =
      typeof childLayout === 'number'
        ? Array(childLayout).fill(AccountUpdate.Layout.NoChildren)
        : childLayout;
    let n = childArray.length;
    for (let i = 0; i < n; i++) {
      accountUpdate.children.accountUpdates[i] = AccountUpdate.witnessTree(
        provable(null),
        childArray[i],
        () => ({
          accountUpdate:
            accountUpdate.children.accountUpdates[i] ?? AccountUpdate.dummy(),
          result: null,
        }),
        options
      ).accountUpdate;
    }
    if (n === 0) {
      accountUpdate.children.callsType = {
        type: 'Equals',
        value: CallForest.emptyHash(),
      };
    }
  }

  /**
   * Like AccountUpdate.witness, but lets you specify a layout for the
   * accountUpdate's children, which also get witnessed
   */
  static witnessTree<T>(
    resultType: FlexibleProvable<T>,
    childLayout: AccountUpdatesLayout,
    compute: () => {
      accountUpdate: AccountUpdate;
      result: T;
    },
    options?: { skipCheck: boolean }
  ) {
    // witness the root accountUpdate
    let { accountUpdate, result } = AccountUpdate.witness(
      resultType,
      compute,
      options
    );
    // witness child account updates
    AccountUpdate.witnessChildren(accountUpdate, childLayout, options);
    return { accountUpdate, result };
  }

  /**
   * Describes the children of an account update, which are laid out in a tree.
   *
   * The tree layout is described recursively by using a combination of `AccountUpdate.Layout.NoChildren`, `AccountUpdate.Layout.StaticChildren(...)` and `AccountUpdate.Layout.AnyChildren`.
   * - `NoChildren` means an account update that can't have children
   * - `AnyChildren` means an account update can have an arbitrary amount of children, which means you can't access those children in your circuit (because the circuit is static).
   * - `StaticChildren` means the account update must have a certain static amount of children and expects as arguments a description of each of those children.
   *   As a shortcut, you can also pass `StaticChildren` a number, which means it has that amount of children but no grandchildren.
   *
   * This is best understood by examples:
   *
   * ```ts
   * let { NoChildren, AnyChildren, StaticChildren } = AccounUpdate.Layout;
   *
   * NoChildren                 // an account update with no children
   * AnyChildren                // an account update with arbitrary children
   * StaticChildren(NoChildren) // an account update with 1 child, which doesn't have children itself
   * StaticChildren(1)          // shortcut for StaticChildren(NoChildren)
   * StaticChildren(2)          // shortcut for StaticChildren(NoChildren, NoChildren)
   * StaticChildren(0)          // equivalent to NoChildren
   *
   * // an update with 2 children, of which one has arbitrary children and the other has exactly 1 descendant
   * StaticChildren(AnyChildren, StaticChildren(1))
   * ```
   */
  static Layout = {
    StaticChildren: ((...args: any[]) => {
      if (args.length === 1 && typeof args[0] === 'number') return args[0];
      if (args.length === 0) return 0;
      return args;
    }) as {
      (n: number): AccountUpdatesLayout;
      (...args: AccountUpdatesLayout[]): AccountUpdatesLayout;
    },
    NoChildren: 0,
    AnyChildren: 'AnyChildren' as const,
    NoDelegation: 'NoDelegation' as const,
  };

  static get MayUseToken() {
    return {
      type: provablePure(
        { parentsOwnToken: Bool, inheritFromParent: Bool },
        { customObjectKeys: ['parentsOwnToken', 'inheritFromParent'] }
      ),
      No: { parentsOwnToken: Bool(false), inheritFromParent: Bool(false) },
      ParentsOwnToken: {
        parentsOwnToken: Bool(true),
        inheritFromParent: Bool(false),
      },
      InheritFromParent: {
        parentsOwnToken: Bool(false),
        inheritFromParent: Bool(true),
      },
      isNo({
        body: {
          mayUseToken: { parentsOwnToken, inheritFromParent },
        },
      }: AccountUpdate) {
        return parentsOwnToken.or(inheritFromParent).not();
      },
      isParentsOwnToken(a: AccountUpdate) {
        return a.body.mayUseToken.parentsOwnToken;
      },
      isInheritFromParent(a: AccountUpdate) {
        return a.body.mayUseToken.inheritFromParent;
      },
    };
  }

  /**
   * Returns a JSON representation of only the fields that differ from the
   * default {@link AccountUpdate}.
   */
  toPretty() {
    function short(s: string) {
      return '..' + s.slice(-4);
    }
    let jsonUpdate: Partial<Types.Json.AccountUpdate> = toJSONEssential(
      jsLayout.AccountUpdate as any,
      this
    );
    let body: Partial<Types.Json.AccountUpdate['body']> =
      jsonUpdate.body as any;
    delete body.callData;
    body.publicKey = short(body.publicKey!);
    if (body.balanceChange?.magnitude === '0') delete body.balanceChange;
    if (body.tokenId === TokenId.toBase58(TokenId.default)) {
      delete body.tokenId;
    } else {
      body.tokenId = short(body.tokenId!);
    }
    if (body.callDepth === 0) delete body.callDepth;
    if (body.incrementNonce === false) delete body.incrementNonce;
    if (body.useFullCommitment === false) delete body.useFullCommitment;
    if (body.implicitAccountCreationFee === false)
      delete body.implicitAccountCreationFee;
    if (body.events?.length === 0) delete body.events;
    if (body.actions?.length === 0) delete body.actions;
    if (body.preconditions?.account) {
      body.preconditions.account = JSON.stringify(
        body.preconditions.account
      ) as any;
    }
    if (body.preconditions?.network) {
      body.preconditions.network = JSON.stringify(
        body.preconditions.network
      ) as any;
    }
    if (body.preconditions?.validWhile) {
      body.preconditions.validWhile = JSON.stringify(
        body.preconditions.validWhile
      ) as any;
    }
    if (jsonUpdate.authorization?.proof) {
      jsonUpdate.authorization.proof = short(jsonUpdate.authorization.proof);
    }
    if (jsonUpdate.authorization?.signature) {
      jsonUpdate.authorization.signature = short(
        jsonUpdate.authorization.signature
      );
    }
    if (body.update?.verificationKey) {
      body.update.verificationKey = JSON.stringify({
        data: short(body.update.verificationKey.data),
        hash: short(body.update.verificationKey.hash),
      }) as any;
    }
    for (let key of ['permissions', 'appState', 'timing'] as const) {
      if (body.update?.[key]) {
        body.update[key] = JSON.stringify(body.update[key]) as any;
      }
    }
    for (let key of ['events', 'actions'] as const) {
      if (body[key]) {
        body[key] = JSON.stringify(body[key]) as any;
      }
    }
    if (
      jsonUpdate.authorization !== undefined ||
      body.authorizationKind?.isProved === true ||
      body.authorizationKind?.isSigned === true
    ) {
      (body as any).authorization = jsonUpdate.authorization;
    }
    body.mayUseToken = {
      parentsOwnToken: this.body.mayUseToken.parentsOwnToken.toBoolean(),
      inheritFromParent: this.body.mayUseToken.inheritFromParent.toBoolean(),
    };
    let pretty: any = { ...body };
    let withId = false;
    if (withId) pretty = { id: Math.floor(this.id * 1000), ...pretty };
    if (this.label) pretty = { label: this.label, ...pretty };
    return pretty;
  }
}

type AccountUpdatesLayout =
  | number
  | 'AnyChildren'
  | 'NoDelegation'
  | AccountUpdatesLayout[];

type WithCallers = {
  accountUpdate: AccountUpdate;
  caller: Field;
  children: WithCallers[];
};

const CallForest = {
  // similar to Mina_base.ZkappCommand.Call_forest.to_account_updates_list
  // takes a list of accountUpdates, which each can have children, so they form a "forest" (list of trees)
  // returns a flattened list, with `accountUpdate.body.callDepth` specifying positions in the forest
  // also removes any "dummy" accountUpdates
  toFlatList(
    forest: AccountUpdate[],
    mutate = true,
    depth = 0
  ): AccountUpdate[] {
    let accountUpdates = [];
    for (let accountUpdate of forest) {
      if (accountUpdate.isDummy().toBoolean()) continue;
      if (mutate) accountUpdate.body.callDepth = depth;
      let children = accountUpdate.children.accountUpdates;
      accountUpdates.push(
        accountUpdate,
        ...CallForest.toFlatList(children, mutate, depth + 1)
      );
    }
    return accountUpdates;
  },

  // Mina_base.Zkapp_command.Digest.Forest.empty
  emptyHash() {
    return Field(0);
  },

  // similar to Mina_base.Zkapp_command.Call_forest.accumulate_hashes
  // hashes a accountUpdate's children (and their children, and ...) to compute
  // the `calls` field of ZkappPublicInput
  hashChildren(update: AccountUpdate): Field {
    let { callsType } = update.children;
    // compute hash outside the circuit if callsType is "Witness"
    // i.e., allowing accountUpdates with arbitrary children
    if (callsType.type === 'Witness') {
      return Circuit.witness(Field, () => CallForest.hashChildrenBase(update));
    }
    let calls = CallForest.hashChildrenBase(update);
    if (callsType.type === 'Equals' && inCheckedComputation()) {
      calls.assertEquals(callsType.value);
    }
    return calls;
  },

  hashChildrenBase({ children }: AccountUpdate) {
    let stackHash = CallForest.emptyHash();
    for (let accountUpdate of [...children.accountUpdates].reverse()) {
      let calls = CallForest.hashChildren(accountUpdate);
      let nodeHash = hashWithPrefix(prefixes.accountUpdateNode, [
        accountUpdate.hash(),
        calls,
      ]);
      let newHash = hashWithPrefix(prefixes.accountUpdateCons, [
        nodeHash,
        stackHash,
      ]);
      // skip accountUpdate if it's a dummy
      stackHash = Circuit.if(accountUpdate.isDummy(), stackHash, newHash);
    }
    return stackHash;
  },

  // Mina_base.Zkapp_command.Call_forest.add_callers
  // TODO: currently unused, but could come back when we add caller to the
  // public input
  addCallers(
    updates: AccountUpdate[],
    context: { self: Field; caller: Field } = {
      self: TokenId.default,
      caller: TokenId.default,
    }
  ): WithCallers[] {
    let withCallers: WithCallers[] = [];
    for (let update of updates) {
      let { mayUseToken } = update.body;
      let caller = Circuit.if(
        mayUseToken.parentsOwnToken,
        context.self,
        Circuit.if(
          mayUseToken.inheritFromParent,
          context.caller,
          TokenId.default
        )
      );
      let self = Token.getId(update.body.publicKey, update.body.tokenId);
      let childContext = { caller, self };
      withCallers.push({
        accountUpdate: update,
        caller,
        children: CallForest.addCallers(
          update.children.accountUpdates,
          childContext
        ),
      });
    }
    return withCallers;
  },
  /**
   * Used in the prover to witness the context from which to compute its caller
   *
   * TODO: currently unused, but could come back when we add caller to the
   * public input
   */
  computeCallerContext(update: AccountUpdate) {
    // compute the line of ancestors
    let current = update;
    let ancestors = [];
    while (true) {
      let parent = current.parent;
      if (parent === undefined) break;
      ancestors.unshift(parent);
      current = parent;
    }
    let context = { self: TokenId.default, caller: TokenId.default };
    for (let update of ancestors) {
      if (update.body.mayUseToken.parentsOwnToken.toBoolean()) {
        context.caller = context.self;
      } else if (!update.body.mayUseToken.inheritFromParent.toBoolean()) {
        context.caller = TokenId.default;
      }
      context.self = Token.getId(update.body.publicKey, update.body.tokenId);
    }
    return context;
  },
  callerContextType: provablePure({ self: Field, caller: Field }),

  computeCallDepth(update: AccountUpdate) {
    for (let callDepth = 0; ; callDepth++) {
      if (update.parent === undefined) return callDepth;
      update = update.parent;
    }
  },

  map(updates: AccountUpdate[], map: (update: AccountUpdate) => AccountUpdate) {
    let newUpdates: AccountUpdate[] = [];
    for (let update of updates) {
      let newUpdate = map(update);
      newUpdate.children.accountUpdates = CallForest.map(
        update.children.accountUpdates,
        map
      );
      newUpdates.push(newUpdate);
    }
    return newUpdates;
  },

  forEach(updates: AccountUpdate[], callback: (update: AccountUpdate) => void) {
    for (let update of updates) {
      callback(update);
      CallForest.forEach(update.children.accountUpdates, callback);
    }
  },

  forEachPredecessor(
    updates: AccountUpdate[],
    update: AccountUpdate,
    callback: (update: AccountUpdate) => void
  ) {
    let isPredecessor = true;
    CallForest.forEach(updates, (otherUpdate) => {
      if (otherUpdate.id === update.id) isPredecessor = false;
      if (isPredecessor) callback(otherUpdate);
    });
  },
};

function createChildAccountUpdate(
  parent: AccountUpdate,
  childAddress: PublicKey,
  tokenId?: Field
) {
  let child = AccountUpdate.defaultAccountUpdate(childAddress, tokenId);
  makeChildAccountUpdate(parent, child);
  return child;
}
function makeChildAccountUpdate(parent: AccountUpdate, child: AccountUpdate) {
  child.body.callDepth = parent.body.callDepth + 1;
  let wasChildAlready = parent.children.accountUpdates.find(
    (update) => update.id === child.id
  );
  // add to our children if not already here
  if (!wasChildAlready) {
    parent.children.accountUpdates.push(child);
    // remove the child from the top level list / its current parent
    AccountUpdate.unlink(child);
  }
  child.parent = parent;
}

// authorization

type ZkappCommand = {
  feePayer: FeePayerUnsigned;
  accountUpdates: AccountUpdate[];
  memo: string;
};
type ZkappCommandSigned = {
  feePayer: FeePayer;
  accountUpdates: (AccountUpdate & { lazyAuthorization?: LazyProof })[];
  memo: string;
};
type ZkappCommandProved = {
  feePayer: FeePayerUnsigned;
  accountUpdates: (AccountUpdate & { lazyAuthorization?: LazySignature })[];
  memo: string;
};

const ZkappCommand = {
  toPretty(transaction: ZkappCommand) {
    let feePayer = ZkappCommand.toJSON(transaction).feePayer as any;
    feePayer.body.publicKey = '..' + feePayer.body.publicKey.slice(-4);
    feePayer.body.authorization = '..' + feePayer.authorization.slice(-4);
    if (feePayer.body.validUntil === null) delete feePayer.body.validUntil;
    return [
      feePayer.body,
      ...transaction.accountUpdates.map((a) => a.toPretty()),
    ];
  },
  fromJSON(json: Types.Json.ZkappCommand): ZkappCommand {
    let { feePayer } = Types.ZkappCommand.fromJSON({
      feePayer: json.feePayer,
      accountUpdates: [],
      memo: json.memo,
    });
    let memo = Memo.toString(Memo.fromBase58(json.memo));
    let accountUpdates = json.accountUpdates.map(AccountUpdate.fromJSON);
    return { feePayer, accountUpdates, memo };
  },
  toJSON({ feePayer, accountUpdates, memo }: ZkappCommand) {
    memo = Ledger.memoToBase58(memo);
    return Types.ZkappCommand.toJSON({ feePayer, accountUpdates, memo });
  },
};

const Authorization = {
  hasLazyProof(accountUpdate: AccountUpdate) {
    return accountUpdate.lazyAuthorization?.kind === 'lazy-proof';
  },
  hasAny(accountUpdate: AccountUpdate) {
    let { authorization: auth, lazyAuthorization: lazyAuth } = accountUpdate;
    return !!(lazyAuth || 'proof' in auth || 'signature' in auth);
  },
  setSignature(accountUpdate: AccountUpdate, signature: string) {
    accountUpdate.authorization = { signature };
    accountUpdate.lazyAuthorization = undefined;
  },
  setProof(accountUpdate: AccountUpdate, proof: string) {
    accountUpdate.authorization = { proof };
    accountUpdate.lazyAuthorization = undefined;
  },
  setLazySignature(
    accountUpdate: AccountUpdate,
    signature?: Omit<LazySignature, 'kind'>
  ) {
    signature ??= {};
    accountUpdate.body.authorizationKind.isSigned = Bool(true);
    accountUpdate.body.authorizationKind.isProved = Bool(false);
    accountUpdate.authorization = {};
    accountUpdate.lazyAuthorization = { ...signature, kind: 'lazy-signature' };
  },
  setProofAuthorizationKind(
    { body, id }: AccountUpdate,
    priorAccountUpdates?: AccountUpdate[]
  ) {
    body.authorizationKind.isSigned = Bool(false);
    body.authorizationKind.isProved = Bool(true);
    let hash = Circuit.witness(Field, () => {
      let proverData = zkAppProver.getData();
      let isProver = proverData !== undefined;
      assert(
        isProver || priorAccountUpdates !== undefined,
        'Called `setProofAuthorizationKind()` outside the prover without passing in `priorAccountUpdates`.'
      );
      let myAccountUpdateId = isProver ? proverData.accountUpdate.id : id;
      priorAccountUpdates ??= proverData.transaction.accountUpdates;
      priorAccountUpdates = priorAccountUpdates.filter(
        (a) => a.id !== myAccountUpdateId
      );
      let priorAccountUpdatesFlat = CallForest.toFlatList(
        priorAccountUpdates,
        false
      );
      let accountUpdate = [...priorAccountUpdatesFlat]
        .reverse()
        .find((body_) =>
          body_.update.verificationKey.isSome
            .and(body_.tokenId.equals(body.tokenId))
            .and(body_.publicKey.equals(body.publicKey))
            .toBoolean()
        );
      if (accountUpdate !== undefined) {
        return accountUpdate.body.update.verificationKey.value.hash;
      }
      try {
        let account = Mina.getAccount(body.publicKey, body.tokenId);
        return account.zkapp?.verificationKey?.hash ?? Field(0);
      } catch {
        return Field(0);
      }
    });
    body.authorizationKind.verificationKeyHash = hash;
  },
  setLazyProof(
    accountUpdate: AccountUpdate,
    proof: Omit<LazyProof, 'kind'>,
    priorAccountUpdates: AccountUpdate[]
  ) {
    Authorization.setProofAuthorizationKind(accountUpdate, priorAccountUpdates);
    accountUpdate.authorization = {};
    accountUpdate.lazyAuthorization = { ...proof, kind: 'lazy-proof' };
  },
  setLazyNone(accountUpdate: AccountUpdate) {
    accountUpdate.body.authorizationKind.isSigned = Bool(false);
    accountUpdate.body.authorizationKind.isProved = Bool(false);
    accountUpdate.authorization = {};
    accountUpdate.lazyAuthorization = { kind: 'lazy-none' };
  },
};

function addMissingSignatures(
  zkappCommand: ZkappCommand,
  additionalKeys = [] as PrivateKey[]
): ZkappCommandSigned {
  let additionalPublicKeys = additionalKeys.map((sk) => sk.toPublicKey());
  let { commitment, fullCommitment } = Ledger.transactionCommitments(
    JSON.stringify(ZkappCommand.toJSON(zkappCommand))
  );
  function addFeePayerSignature(accountUpdate: FeePayerUnsigned): FeePayer {
    let { body, authorization, lazyAuthorization } =
      cloneCircuitValue(accountUpdate);
    if (lazyAuthorization === undefined) return { body, authorization };
    let { privateKey } = lazyAuthorization;
    if (privateKey === undefined) {
      let i = additionalPublicKeys.findIndex((pk) =>
        pk.equals(accountUpdate.body.publicKey).toBoolean()
      );
      if (i === -1) {
        let pk = PublicKey.toBase58(accountUpdate.body.publicKey);
        throw Error(
          `addMissingSignatures: Cannot add signature for fee payer (${pk}), private key is missing.`
        );
      }
      privateKey = additionalKeys[i];
    }
    let signature = Ledger.signFieldElement(fullCommitment, privateKey, false);
    return { body, authorization: signature };
  }

  function addSignature(accountUpdate: AccountUpdate) {
    accountUpdate = AccountUpdate.clone(accountUpdate);
    if (accountUpdate.lazyAuthorization?.kind !== 'lazy-signature') {
      return accountUpdate as AccountUpdate & { lazyAuthorization?: LazyProof };
    }
    let { privateKey } = accountUpdate.lazyAuthorization;
    if (privateKey === undefined) {
      let i = additionalPublicKeys.findIndex((pk) =>
        pk.equals(accountUpdate.body.publicKey).toBoolean()
      );
      if (i === -1)
        throw Error(
          `addMissingSignatures: Cannot add signature for ${accountUpdate.publicKey.toBase58()}, private key is missing.`
        );
      privateKey = additionalKeys[i];
    }
    let transactionCommitment = accountUpdate.body.useFullCommitment.toBoolean()
      ? fullCommitment
      : commitment;
    let signature = Ledger.signFieldElement(
      transactionCommitment,
      privateKey,
      false
    );
    Authorization.setSignature(accountUpdate, signature);
    return accountUpdate as AccountUpdate & { lazyAuthorization: undefined };
  }
  let { feePayer, accountUpdates, memo } = zkappCommand;
  return {
    feePayer: addFeePayerSignature(feePayer),
    accountUpdates: accountUpdates.map(addSignature),
    memo,
  };
}

/**
 * The public input for zkApps consists of certain hashes of the proving
 AccountUpdate (and its child accountUpdates) which is constructed during method
 execution.

  For SmartContract proving, a method is run twice: First outside the proof, to
 obtain the public input, and once in the prover, which takes the public input
 as input. The current transaction is hashed again inside the prover, which
 asserts that the result equals the input public input, as part of the snark
 circuit. The block producer will also hash the transaction they receive and
 pass it as a public input to the verifier. Thus, the transaction is fully
 constrained by the proof - the proof couldn't be used to attest to a different
 transaction.
 */
type ZkappPublicInput = {
  accountUpdate: Field;
  calls: Field;
};
let ZkappPublicInput = provablePure(
  { accountUpdate: Field, calls: Field },
  { customObjectKeys: ['accountUpdate', 'calls'] }
);

async function addMissingProofs(
  zkappCommand: ZkappCommand,
  { proofsEnabled = true }
): Promise<{
  zkappCommand: ZkappCommandProved;
  proofs: (Proof<ZkappPublicInput> | undefined)[];
}> {
  type AccountUpdateProved = AccountUpdate & {
    lazyAuthorization?: LazySignature;
  };

  async function addProof(index: number, accountUpdate: AccountUpdate) {
    accountUpdate = AccountUpdate.clone(accountUpdate);

    if (accountUpdate.lazyAuthorization?.kind !== 'lazy-proof') {
      return {
        accountUpdateProved: accountUpdate as AccountUpdateProved,
        proof: undefined,
      };
    }
    if (!proofsEnabled) {
      Authorization.setProof(accountUpdate, await dummyBase64Proof());
      return {
        accountUpdateProved: accountUpdate as AccountUpdateProved,
        proof: undefined,
      };
    }
    let {
      methodName,
      args,
      previousProofs,
      ZkappClass,
      memoized,
      blindingValue,
    } = accountUpdate.lazyAuthorization;
    let publicInput = accountUpdate.toPublicInput();
    let publicInputFields = ZkappPublicInput.toFields(publicInput);
    if (ZkappClass._provers === undefined)
      throw Error(
        `Cannot prove execution of ${methodName}(), no prover found. ` +
          `Try calling \`await ${ZkappClass.name}.compile()\` first, this will cache provers in the background.`
      );
    let provers = ZkappClass._provers;
    let methodError =
      `Error when computing proofs: Method ${methodName} not found. ` +
      `Make sure your environment supports decorators, and annotate with \`@method ${methodName}\`.`;
    if (ZkappClass._methods === undefined) throw Error(methodError);
    let i = ZkappClass._methods.findIndex((m) => m.methodName === methodName);
    if (i === -1) throw Error(methodError);
    let [, [, proof]] = await zkAppProver.run(
      [accountUpdate.publicKey, accountUpdate.tokenId, ...args],
      { transaction: zkappCommand, accountUpdate, index },
      () =>
        memoizationContext.runWithAsync(
          { memoized, currentIndex: 0, blindingValue },
          async () => {
            try {
              return await provers[i](publicInputFields, previousProofs);
            } catch (err) {
              console.error(
                `Error when proving ${ZkappClass.name}.${methodName}()`
              );
              throw err;
            }
          }
        )
    );
    Authorization.setProof(
      accountUpdate,
      Pickles.proofToBase64Transaction(proof)
    );
    let maxProofsVerified = ZkappClass._maxProofsVerified!;
    const Proof = ZkappClass.Proof();
    return {
      accountUpdateProved: accountUpdate as AccountUpdateProved,
      proof: new Proof({ publicInput, proof, maxProofsVerified }),
    };
  }

  let { feePayer, accountUpdates, memo } = zkappCommand;
  // compute proofs serially. in parallel would clash with our global variable
  // hacks
  let accountUpdatesProved: AccountUpdateProved[] = [];
  let proofs: (Proof<ZkappPublicInput> | undefined)[] = [];
  for (let i = 0; i < accountUpdates.length; i++) {
    let { accountUpdateProved, proof } = await addProof(i, accountUpdates[i]);
    accountUpdatesProved.push(accountUpdateProved);
    proofs.push(proof);
  }
  return {
    zkappCommand: { feePayer, accountUpdates: accountUpdatesProved, memo },
    proofs,
  };
}

/**
 * Sign all accountUpdates of a transaction which belong to the account
 * determined by [[ `privateKey` ]].
 * @returns the modified transaction JSON
 */
function signJsonTransaction(
  transactionJson: string,
  privateKey: PrivateKey | string
) {
  if (typeof privateKey === 'string')
    privateKey = PrivateKey.fromBase58(privateKey);
  let publicKey = privateKey.toPublicKey().toBase58();
  let zkappCommand: Types.Json.ZkappCommand = JSON.parse(transactionJson);
  let feePayer = zkappCommand.feePayer;
  if (feePayer.body.publicKey === publicKey) {
    zkappCommand = JSON.parse(
      Ledger.signFeePayer(JSON.stringify(zkappCommand), privateKey)
    );
  }
  for (let i = 0; i < zkappCommand.accountUpdates.length; i++) {
    let accountUpdate = zkappCommand.accountUpdates[i];
    if (
      accountUpdate.body.publicKey === publicKey &&
      accountUpdate.authorization.proof === null
    ) {
      zkappCommand = JSON.parse(
        Ledger.signOtherAccountUpdate(
          JSON.stringify(zkappCommand),
          privateKey,
          i
        )
      );
    }
  }
  return JSON.stringify(zkappCommand);
}<|MERGE_RESOLUTION|>--- conflicted
+++ resolved
@@ -21,16 +21,11 @@
   Prover,
 } from './proof_system.js';
 import { Memo } from '../mina-signer/src/memo.js';
-<<<<<<< HEAD
 import {
   Events,
-  SequenceEvents,
+  Actions,
 } from '../bindings/mina-transaction/transaction-leaves.js';
 import { TokenId as Base58TokenId } from './base58-encodings.js';
-=======
-import { Events, Actions } from '../provable/transaction-leaves.js';
-import * as Encoding from './encoding.js';
->>>>>>> 85328e41
 import { hashWithPrefix, packToFields } from './hash.js';
 import { prefixes } from '../bindings/crypto/constants.js';
 import { Context } from './global-context.js';
