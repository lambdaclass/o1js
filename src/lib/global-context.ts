<<<<<<< HEAD
import { AccountUpdate } from './account_update.js';

=======
>>>>>>> d8d7fd34
export { Context };

namespace Context {
  export type id = number;

  export type t<Context> = (() => Context | undefined) & {
    data: { context: Context; id: id }[];
    allowsNesting: boolean;

    get(): Context;
    has(): boolean;
    runWith<Result>(
      context: Context,
      func: (context: Context) => Result
    ): [Context, Result];
    runWithAsync<Result>(
      context: Context,
      func: (context: Context) => Promise<Result>
    ): Promise<[Context, Result]>;
    enter(context: Context): id;
    leave(id: id): Context;
    id: () => id;
  };
}
const Context = { create };

function create<C>(
  options = {
    allowsNesting: true,
    default: undefined,
  } as { allowsNesting?: boolean; default?: C }
): Context.t<C> {
  let t: Context.t<C> = Object.assign(
    function (): C | undefined {
      return t.data[t.data.length - 1]?.context;
    },
    {
      data: [],
      allowsNesting: options.allowsNesting ?? true,
      get: () => get(t),
      has: () => t.data.length !== 0,
      runWith: <R>(context: C, func: (context: C) => R) =>
        runWith(t, context, func),
      runWithAsync: <R>(context: C, func: (context: C) => Promise<R>) =>
        runWithAsync(t, context, func),
      enter: (context: C) => enter(t, context),
      leave: (id: Context.id) => leave(t, id),
      id: () => {
        if (t.data.length === 0) throw Error(contextConflictMessage);
        return t.data[t.data.length - 1].id;
      },
    }
  );
  if (options.default !== undefined) enter(t, options.default);
  return t;
}

function enter<C>(t: Context.t<C>, context: C): Context.id {
  if (t.data.length > 0 && !t.allowsNesting) {
    throw Error(contextConflictMessage);
  }
  let id = Math.random();
  t.data.push({ context, id });
  return id;
}

function leave<C>(t: Context.t<C>, id: Context.id): C {
  let current = t.data.pop();
  if (current === undefined) throw Error(contextConflictMessage);
  if (current.id !== id) throw Error(contextConflictMessage);
  return current.context;
}

function get<C>(t: Context.t<C>): C {
  if (t.data.length === 0) throw Error(contextConflictMessage);
  let current = t.data[t.data.length - 1];
  return current.context;
}

function runWith<C, Result>(
  t: Context.t<C>,
  context: C,
  func: (context: C) => Result
): [C, Result] {
  let id = enter(t, context);
  let result: Result;
  let resultContext: C;
  try {
    result = func(context);
  } finally {
    resultContext = leave(t, id);
  }
  return [resultContext, result];
}

async function runWithAsync<C, Result>(
  t: Context.t<C>,
  context: C,
  func: (context: C) => Promise<Result>
): Promise<[C, Result]> {
  let id = enter(t, context);
  let result: Result;
  let resultContext: C;
  try {
    result = await func(context);
  } finally {
    resultContext = leave(t, id);
  }
  return [resultContext, result];
}

let contextConflictMessage =
  "It seems you're running multiple provers concurrently within" +
  ' the same JavaScript thread, which, at the moment, is not supported and would lead to bugs.';<|MERGE_RESOLUTION|>--- conflicted
+++ resolved
@@ -1,8 +1,3 @@
-<<<<<<< HEAD
-import { AccountUpdate } from './account_update.js';
-
-=======
->>>>>>> d8d7fd34
 export { Context };
 
 namespace Context {
