import {
  isReady,
  Ledger,
  AccountUpdate,
  PrivateKey,
  shutdown,
  Field,
  PublicKey,
  Mina,
  Experimental,
  Int64,
  Types,
  TokenId,
  Provable,
} from 'snarkyjs';

let address: PublicKey;
let accountUpdate: AccountUpdate;

describe('AccountUpdate', () => {
  beforeAll(async () => {
    await isReady;
    address = PrivateKey.random().toPublicKey();
    accountUpdate = AccountUpdate.defaultAccountUpdate(address);
    accountUpdate.body.balanceChange = Int64.from(1e9).neg();
  });
  afterAll(() => setTimeout(shutdown, 0));

  it('can convert account update to fields consistently', () => {
    // convert accountUpdate to fields in OCaml, going via AccountUpdate.of_json
    let json = JSON.stringify(accountUpdate.toJSON().body);
    let fields1 = Ledger.fieldsOfJson(json);
    // convert accountUpdate to fields in pure JS, leveraging generated code
    let fields2 = Types.AccountUpdate.toFields(accountUpdate);

    // this is useful console output in the case the test should fail
    if (fields1.length !== fields2.length) {
      console.log(
        `unequal length. expected ${fields1.length}, actual: ${fields2.length}`
      );
    }
    for (let i = 0; i < fields1.length; i++) {
      if (fields1[i].toString() !== fields2[i].toString()) {
        console.log('unequal at', i);
        console.log(`expected: ${fields1[i]} actual: ${fields2[i]}`);
      }
    }

    expect(fields1.length).toEqual(fields2.length);
    expect(fields1.map(String)).toEqual(fields2.map(String));
    expect(fields1).toEqual(fields2);
  });

  it('can hash an account update', () => {
    // TODO remove restriction "This function can't be run outside of a checked computation."
    Provable.runAndCheck(() => {
      let hash = accountUpdate.hash();

      // if we clone the accountUpdate, hash should be the same
      let accountUpdate2 = AccountUpdate.clone(accountUpdate);
      expect(accountUpdate2.hash()).toEqual(hash);

      // if we change something on the cloned accountUpdate, the hash should become different
      AccountUpdate.setValue(accountUpdate2.update.appState[0], Field(1));
      expect(accountUpdate2.hash()).not.toEqual(hash);
    });
  });

  it("converts account update to a public input that's consistent with the ocaml implementation", async () => {
    let otherAddress = PrivateKey.random().toPublicKey();

    let accountUpdate = AccountUpdate.create(address);
    Experimental.createChildAccountUpdate(accountUpdate, otherAddress);

    let publicInput = accountUpdate.toPublicInput();

    // create transaction JSON with the same accountUpdate structure, for ocaml version
    let tx = await Mina.transaction(() => {
      let accountUpdate = AccountUpdate.create(address);
      Experimental.createChildAccountUpdate(accountUpdate, otherAddress);
    });
    let publicInputOcaml = Ledger.zkappPublicInput(tx.toJSON(), 0);

    expect(publicInputOcaml).toEqual(publicInput);
  });

  it('creates the right empty sequence state', () => {
    expect(
      accountUpdate.body.preconditions.account.actionState.value.toString()
    ).toEqual(
      '25079927036070901246064867767436987657692091363973573142121686150614948079097'
    );
  });

  it('encodes token ids correctly', () => {
    let x = Field.random();
    let defaultTokenId = 'wSHV2S4qX9jFsLjQo8r1BsMLH2ZRKsZx6EJd1sbozGPieEC4Jf';
    expect(TokenId.toBase58(x)).toEqual(Ledger.fieldToBase58(x));
    expect(TokenId.fromBase58(defaultTokenId).toString()).toEqual('1');
  });
<<<<<<< HEAD
});
=======

  it('does not throw an error if private key is missing unless if .send is executed', async () => {
    let Local = Mina.LocalBlockchain({ proofsEnabled: false });
    Mina.setActiveInstance(Local);

    const feePayerKey = Local.testAccounts[0].privateKey;
    const feePayer = Local.testAccounts[0].publicKey;

    let tx = await Mina.transaction(feePayer, () => {
      let accountUpdate = AccountUpdate.fundNewAccount(feePayer);
    });
    tx.sign();
    await expect(tx.send()).rejects.toThrow(
      'Check signature: Invalid signature on fee payer for key'
    );
  });
});

// to check that we got something that looks like a Field
// note: `instanceof Field` doesn't work
function isField(x: any) {
  return x?.constructor === Field(1).constructor;
}
>>>>>>> 63ee2f0f
<|MERGE_RESOLUTION|>--- conflicted
+++ resolved
@@ -98,9 +98,6 @@
     expect(TokenId.toBase58(x)).toEqual(Ledger.fieldToBase58(x));
     expect(TokenId.fromBase58(defaultTokenId).toString()).toEqual('1');
   });
-<<<<<<< HEAD
-});
-=======
 
   it('does not throw an error if private key is missing unless if .send is executed', async () => {
     let Local = Mina.LocalBlockchain({ proofsEnabled: false });
@@ -117,11 +114,4 @@
       'Check signature: Invalid signature on fee payer for key'
     );
   });
-});
-
-// to check that we got something that looks like a Field
-// note: `instanceof Field` doesn't work
-function isField(x: any) {
-  return x?.constructor === Field(1).constructor;
-}
->>>>>>> 63ee2f0f
+});