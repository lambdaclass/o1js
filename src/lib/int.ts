import { Field, Bool } from './core.js';
import { AnyConstructor, CircuitValue, Struct, prop } from './circuit_value.js';
import { Types } from '../bindings/mina-transaction/types.js';
import { HashInput } from './hash.js';
import { Provable } from './provable.js';
import { Gadgets } from './gadgets/gadgets.js';

import { FieldVar, withMessage } from './field.js';
// external API
export { UInt8, UInt32, UInt64, Int64, Sign };

/**
 * A 64 bit unsigned integer with values ranging from 0 to 18,446,744,073,709,551,615.
 */
class UInt64 extends CircuitValue {
  @prop value: Field;
  static NUM_BITS = 64;

  constructor(x: UInt64 | UInt32 | Field | number | string | bigint) {
    if (x instanceof UInt64 || x instanceof UInt32) x = x.value;
    else if (!(x instanceof Field)) x = Field(x);
    super(x);
  }

  /**
   * Static method to create a {@link UInt64} with value `0`.
   */
  static get zero() {
    return new UInt64(Field(0));
  }
  /**
   * Static method to create a {@link UInt64} with value `1`.
   */
  static get one() {
    return new UInt64(Field(1));
  }
  /**
   * Turns the {@link UInt64} into a string.
   * @returns
   */
  toString() {
    return this.value.toString();
  }
  /**
   * Turns the {@link UInt64} into a {@link BigInt}.
   * @returns
   */
  toBigInt() {
    return this.value.toBigInt();
  }

  /**
   * Turns the {@link UInt64} into a {@link UInt32}, asserting that it fits in 32 bits.
   */
  toUInt32() {
    let uint32 = new UInt32(this.value);
    UInt32.check(uint32);
    return uint32;
  }

  /**
   * Turns the {@link UInt64} into a {@link UInt32}, clamping to the 32 bits range if it's too large.
   * ```ts
   * UInt64.from(4294967296).toUInt32Clamped().toString(); // "4294967295"
   * ```
   */
  toUInt32Clamped() {
    let max = (1n << 32n) - 1n;
    return Provable.if(
      this.greaterThan(UInt64.from(max)),
      UInt32.from(max),
      new UInt32(this.value)
    );
  }

  static check(x: UInt64) {
    Gadgets.rangeCheckN(UInt64.NUM_BITS, x.value);
  }

  static toInput(x: UInt64): HashInput {
    return { packed: [[x.value, 64]] };
  }

  /**
   * Encodes this structure into a JSON-like object.
   */
  static toJSON(x: UInt64) {
    return x.value.toString();
  }

  /**
   * Decodes a JSON-like object into this structure.
   */
  static fromJSON<T extends AnyConstructor>(x: string): InstanceType<T> {
    return this.from(x) as any;
  }

  private static checkConstant(x: Field) {
    if (!x.isConstant()) return x;
    let xBig = x.toBigInt();
    if (xBig < 0n || xBig >= 1n << BigInt(this.NUM_BITS)) {
      throw Error(
        `UInt64: Expected number between 0 and 2^64 - 1, got ${xBig}`
      );
    }
    return x;
  }

  // this checks the range if the argument is a constant
  /**
   * Creates a new {@link UInt64}.
   */
  static from(x: UInt64 | UInt32 | Field | number | string | bigint) {
    if (x instanceof UInt64 || x instanceof UInt32) x = x.value;
    return new this(this.checkConstant(Field(x)));
  }

  /**
   * Creates a {@link UInt64} with a value of 18,446,744,073,709,551,615.
   */
  static MAXINT() {
    return new UInt64(Field((1n << 64n) - 1n));
  }

  /**
   * Integer division with remainder.
   *
   * `x.divMod(y)` returns the quotient and the remainder.
   */
  divMod(y: UInt64 | number | string) {
    let x = this.value;
    let y_ = UInt64.from(y).value;

    if (this.value.isConstant() && y_.isConstant()) {
      let xn = x.toBigInt();
      let yn = y_.toBigInt();
      let q = xn / yn;
      let r = xn - q * yn;
      return {
        quotient: new UInt64(Field(q)),
        rest: new UInt64(Field(r)),
      };
    }

    y_ = y_.seal();

    let q = Provable.witness(
      Field,
      () => new Field(x.toBigInt() / y_.toBigInt())
    );

    Gadgets.rangeCheckN(UInt64.NUM_BITS, q);

    // TODO: Could be a bit more efficient
    let r = x.sub(q.mul(y_)).seal();
    Gadgets.rangeCheckN(UInt64.NUM_BITS, r);

    let r_ = new UInt64(r);
    let q_ = new UInt64(q);

    r_.assertLessThan(new UInt64(y_));

    return { quotient: q_, rest: r_ };
  }

  /**
   * Integer division.
   *
   * `x.div(y)` returns the floor of `x / y`, that is, the greatest
   * `z` such that `z * y <= x`.
   *
   */
  div(y: UInt64 | number) {
    return this.divMod(y).quotient;
  }

  /**
   * Integer remainder.
   *
   * `x.mod(y)` returns the value `z` such that `0 <= z < y` and
   * `x - z` is divisble by `y`.
   */
  mod(y: UInt64 | number) {
    return this.divMod(y).rest;
  }

  /**
   * Multiplication with overflow checking.
   */
  mul(y: UInt64 | number) {
    let z = this.value.mul(UInt64.from(y).value);
    Gadgets.rangeCheckN(UInt64.NUM_BITS, z);
    return new UInt64(z);
  }

  /**
   * Addition with overflow checking.
   */
  add(y: UInt64 | number) {
    let z = this.value.add(UInt64.from(y).value);
    Gadgets.rangeCheckN(UInt64.NUM_BITS, z);
    return new UInt64(z);
  }

  /**
   * Subtraction with underflow checking.
   */
  sub(y: UInt64 | number) {
    let z = this.value.sub(UInt64.from(y).value);
    Gadgets.rangeCheckN(UInt64.NUM_BITS, z);
    return new UInt64(z);
  }

  /**
   * Bitwise XOR gadget on {@link Field} elements. Equivalent to the [bitwise XOR `^` operator in JavaScript](https://developer.mozilla.org/en-US/docs/Web/JavaScript/Reference/Operators/Bitwise_XOR).
   * A XOR gate works by comparing two bits and returning `1` if two bits differ, and `0` if two bits are equal.
   *
   * This gadget builds a chain of XOR gates recursively.
   *
   * You can find more details about the implementation in the [Mina book](https://o1-labs.github.io/proof-systems/specs/kimchi.html?highlight=gates#xor-1)
   *
   * @param x {@link UInt64} element to XOR.
   *
   * @example
   * ```ts
   * let a = UInt64.from(0b0101);
   * let b = UInt64.from(0b0011);
   *
   * let c = a.xor(b);
   * c.assertEquals(0b0110);
   * ```
   */
  xor(x: UInt64) {
    return new UInt64(Gadgets.xor(this.value, x.value, UInt64.NUM_BITS));
  }

  /**
   * Bitwise NOT gate on {@link Field} elements. Similar to the [bitwise
   * NOT `~` operator in JavaScript](https://developer.mozilla.org/en-US/docs/
   * Web/JavaScript/Reference/Operators/Bitwise_NOT).
   *
   * **Note:** The NOT gate operates over 64 bit for UInt64 types.
   *
   * A NOT gate works by returning `1` in each bit position if the
   * corresponding bit of the operand is `0`, and returning `0` if the
   * corresponding bit of the operand is `1`.
   *
   * NOT is implemented as a subtraction of the input from the all one bitmask
   *
   * You can find more details about the implementation in the [Mina book](https://o1-labs.github.io/proof-systems/specs/kimchi.html?highlight=gates#not)
   *
   * @example
   * ```ts
   * // NOTing 4 bits with the unchecked version
   * let a = UInt64.from(0b0101);
   * let b = a.not(false);
   *
   * console.log(b.toBigInt().toString(2));
   * // 1111111111111111111111111111111111111111111111111111111111111010
   *
   * ```
   *
   * @param a - The value to apply NOT to.
   *
   */
  not() {
    return new UInt64(Gadgets.not(this.value, UInt64.NUM_BITS, false));
  }

  /**
   * A (left and right) rotation operates similarly to the shift operation (`<<` for left and `>>` for right) in JavaScript,
   * with the distinction that the bits are circulated to the opposite end of a 64-bit representation rather than being discarded.
   * For a left rotation, this means that bits shifted off the left end reappear at the right end.
   * Conversely, for a right rotation, bits shifted off the right end reappear at the left end.
   *
   * It’s important to note that these operations are performed considering the big-endian 64-bit representation of the number,
   * where the most significant (64th) bit is on the left end and the least significant bit is on the right end.
   * The `direction` parameter is a string that accepts either `'left'` or `'right'`, determining the direction of the rotation.
   *
   * To safely use `rotate()`, you need to make sure that the value passed in is range-checked to 64 bits;
   * for example, using {@link Gadgets.rangeCheck64}.
   *
   * You can find more details about the implementation in the [Mina book](https://o1-labs.github.io/proof-systems/specs/kimchi.html?highlight=gates#rotation)
   *
   * @param bits amount of bits to rotate this {@link UInt64} element with.
   * @param direction left or right rotation direction.
   *
   *
   * @example
   * ```ts
   * const x = UInt64.from(0b001100);
   * const y = x.rotate(2, 'left');
   * const z = x.rotate(2, 'right'); // right rotation by 2 bits
   * y.assertEquals(0b110000);
   * z.assertEquals(0b000011);
   * ```
   */
  rotate(bits: number, direction: 'left' | 'right' = 'left') {
    return new UInt64(Gadgets.rotate64(this.value, bits, direction));
  }

  /**
   * Performs a left shift operation on the provided {@link UInt64} element.
   * This operation is similar to the `<<` shift operation in JavaScript,
   * where bits are shifted to the left, and the overflowing bits are discarded.
   *
   * It’s important to note that these operations are performed considering the big-endian 64-bit representation of the number,
   * where the most significant (64th) bit is on the left end and the least significant bit is on the right end.
   *
   * @param bits Amount of bits to shift the {@link UInt64} element to the left. The amount should be between 0 and 64 (or else the shift will fail).
   *
   * @example
   * ```ts
   * const x = UInt64.from(0b001100); // 12 in binary
   * const y = x.leftShift(2); // left shift by 2 bits
   * y.assertEquals(0b110000); // 48 in binary
   * ```
   */
  leftShift(bits: number) {
    return new UInt64(Gadgets.leftShift64(this.value, bits));
  }

  /**
   * Performs a left right operation on the provided {@link UInt64} element.
   * This operation is similar to the `>>` shift operation in JavaScript,
   * where bits are shifted to the right, and the overflowing bits are discarded.
   *
   * It’s important to note that these operations are performed considering the big-endian 64-bit representation of the number,
   * where the most significant (64th) bit is on the left end and the least significant bit is on the right end.
   *
   * @param bits Amount of bits to shift the {@link UInt64} element to the right. The amount should be between 0 and 64 (or else the shift will fail).
   *
   * @example
   * ```ts
   * const x = UInt64.from(0b001100); // 12 in binary
   * const y = x.rightShift(2); // left shift by 2 bits
   * y.assertEquals(0b000011); // 48 in binary
   * ```
   */
  rightShift(bits: number) {
    return new UInt64(Gadgets.leftShift64(this.value, bits));
  }

  /**
   * Bitwise AND gadget on {@link UInt64} elements. Equivalent to the [bitwise AND `&` operator in JavaScript](https://developer.mozilla.org/en-US/docs/Web/JavaScript/Reference/Operators/Bitwise_AND).
   * The AND gate works by comparing two bits and returning `1` if both bits are `1`, and `0` otherwise.
   *
   * It can be checked by a double generic gate that verifies the following relationship between the values below.
   *
   * The generic gate verifies:\
   * `a + b = sum` and the conjunction equation `2 * and = sum - xor`\
   * Where:\
   * `a + b = sum`\
   * `a ^ b = xor`\
   * `a & b = and`
   *
   * You can find more details about the implementation in the [Mina book](https://o1-labs.github.io/proof-systems/specs/kimchi.html?highlight=gates#and)
   *
   *
   * @example
   * ```typescript
   * let a = UInt64.from(3);    // ... 000011
   * let b = UInt64.from(5);    // ... 000101
   *
   * let c = a.and(b);    // ... 000001
   * c.assertEquals(1);
   * ```
   */
  and(x: UInt64) {
    return new UInt64(Gadgets.and(this.value, x.value, UInt64.NUM_BITS));
  }

  /**
   * @deprecated Use {@link lessThanOrEqual} instead.
   *
   * Checks if a {@link UInt64} is less than or equal to another one.
   */
  lte(y: UInt64) {
    if (this.value.isConstant() && y.value.isConstant()) {
      return Bool(this.value.toBigInt() <= y.value.toBigInt());
    } else {
      let xMinusY = this.value.sub(y.value).seal();
      let yMinusX = xMinusY.neg();

      let xMinusYFits = Gadgets.isInRangeN(UInt64.NUM_BITS, xMinusY);

      let yMinusXFits = Gadgets.isInRangeN(UInt64.NUM_BITS, yMinusX);

      xMinusYFits.or(yMinusXFits).assertEquals(true);
      // x <= y if y - x fits in 64 bits
      return yMinusXFits;
    }
  }

  /**
   * Checks if a {@link UInt64} is less than or equal to another one.
   */
  lessThanOrEqual(y: UInt64) {
    if (this.value.isConstant() && y.value.isConstant()) {
      return Bool(this.value.toBigInt() <= y.value.toBigInt());
    } else {
      let xMinusY = this.value.sub(y.value).seal();
      let yMinusX = xMinusY.neg();

      let xMinusYFits = Gadgets.isInRangeN(UInt64.NUM_BITS, xMinusY);

      let yMinusXFits = Gadgets.isInRangeN(UInt64.NUM_BITS, yMinusX);

      xMinusYFits.or(yMinusXFits).assertEquals(true);
      // x <= y if y - x fits in 64 bits
      return yMinusXFits;
    }
  }

  /**
   * @deprecated Use {@link assertLessThanOrEqual} instead.
   *
   * Asserts that a {@link UInt64} is less than or equal to another one.
   */
  assertLte(y: UInt64, message?: string) {
    this.assertLessThanOrEqual(y, message);
  }

  /**
   * Asserts that a {@link UInt64} is less than or equal to another one.
   */
  assertLessThanOrEqual(y: UInt64, message?: string) {
    if (this.value.isConstant() && y.value.isConstant()) {
      let x0 = this.value.toBigInt();
      let y0 = y.value.toBigInt();
      if (x0 > y0) {
        if (message !== undefined) throw Error(message);
        throw Error(`UInt64.assertLessThanOrEqual: expected ${x0} <= ${y0}`);
      }
      return;
    }
    let yMinusX = y.value.sub(this.value).seal();
    Gadgets.rangeCheckN(UInt64.NUM_BITS, yMinusX, message);
  }

  /**
   * @deprecated Use {@link lessThan} instead.
   *
   * Checks if a {@link UInt64} is less than another one.
   */
  lt(y: UInt64) {
    return this.lessThanOrEqual(y).and(this.value.equals(y.value).not());
  }

  /**
   *
   * Checks if a {@link UInt64} is less than another one.
   */
  lessThan(y: UInt64) {
    return this.lessThanOrEqual(y).and(this.value.equals(y.value).not());
  }

  /**
   *
   * @deprecated Use {@link assertLessThan} instead.
   *
   * Asserts that a {@link UInt64} is less than another one.
   */
  assertLt(y: UInt64, message?: string) {
    this.lessThan(y).assertEquals(true, message);
  }

  /**
   * Asserts that a {@link UInt64} is less than another one.
   */
  assertLessThan(y: UInt64, message?: string) {
    this.lessThan(y).assertEquals(true, message);
  }

  /**
   * @deprecated Use {@link greaterThan} instead.
   *
   * Checks if a {@link UInt64} is greater than another one.
   */
  gt(y: UInt64) {
    return y.lessThan(this);
  }

  /**
   * Checks if a {@link UInt64} is greater than another one.
   */
  greaterThan(y: UInt64) {
    return y.lessThan(this);
  }

  /**
   * @deprecated Use {@link assertGreaterThan} instead.
   *
   * Asserts that a {@link UInt64} is greater than another one.
   */
  assertGt(y: UInt64, message?: string) {
    y.assertLessThan(this, message);
  }

  /**
   * Asserts that a {@link UInt64} is greater than another one.
   */
  assertGreaterThan(y: UInt64, message?: string) {
    y.assertLessThan(this, message);
  }

  /**
   * @deprecated Use {@link greaterThanOrEqual} instead.
   *
   * Checks if a {@link UInt64} is greater than or equal to another one.
   */
  gte(y: UInt64) {
    return this.lessThan(y).not();
  }

  /**
   * Checks if a {@link UInt64} is greater than or equal to another one.
   */
  greaterThanOrEqual(y: UInt64) {
    return this.lessThan(y).not();
  }

  /**
   * @deprecated Use {@link assertGreaterThanOrEqual} instead.
   *
   * Asserts that a {@link UInt64} is greater than or equal to another one.
   */
  assertGte(y: UInt64, message?: string) {
    y.assertLessThanOrEqual(this, message);
  }

  /**
   * Asserts that a {@link UInt64} is greater than or equal to another one.
   */
  assertGreaterThanOrEqual(y: UInt64, message?: string) {
    y.assertLessThanOrEqual(this, message);
  }
}
/**
 * A 32 bit unsigned integer with values ranging from 0 to 4,294,967,295.
 */
class UInt32 extends CircuitValue {
  @prop value: Field;
  static NUM_BITS = 32;

  constructor(x: UInt32 | Field | number | string | bigint) {
    if (x instanceof UInt32) x = x.value;
    else if (!(x instanceof Field)) x = Field(x);
    super(x);
  }

  /**
   * Static method to create a {@link UInt32} with value `0`.
   */
  static get zero(): UInt32 {
    return new UInt32(Field(0));
  }

  /**
   * Static method to create a {@link UInt32} with value `0`.
   */
  static get one(): UInt32 {
    return new UInt32(Field(1));
  }
  /**
   * Turns the {@link UInt32} into a string.
   */
  toString(): string {
    return this.value.toString();
  }
  /**
   * Turns the {@link UInt32} into a {@link BigInt}.
   */
  toBigint() {
    return this.value.toBigInt();
  }
  /**
   * Turns the {@link UInt32} into a {@link UInt64}.
   */
  toUInt64(): UInt64 {
    // this is safe, because the UInt32 range is included in the UInt64 range
    return new UInt64(this.value);
  }

  static check(x: UInt32) {
    Gadgets.rangeCheck32(x.value);
  }
  static toInput(x: UInt32): HashInput {
    return { packed: [[x.value, 32]] };
  }
  /**
   * Encodes this structure into a JSON-like object.
   */
  static toJSON(x: UInt32) {
    return x.value.toString();
  }

  /**
   * Decodes a JSON-like object into this structure.
   */
  static fromJSON<T extends AnyConstructor>(x: string): InstanceType<T> {
    return this.from(x) as any;
  }

  private static checkConstant(x: Field) {
    if (!x.isConstant()) return x;
    let xBig = x.toBigInt();
    if (xBig < 0n || xBig >= 1n << BigInt(this.NUM_BITS)) {
      throw Error(
        `UInt32: Expected number between 0 and 2^32 - 1, got ${xBig}`
      );
    }
    return x;
  }

  // this checks the range if the argument is a constant
  /**
   * Creates a new {@link UInt32}.
   */
  static from(x: UInt32 | Field | number | string | bigint) {
    if (x instanceof UInt32) x = x.value;
    return new this(this.checkConstant(Field(x)));
  }

  /**
   * Creates a {@link UInt32} with a value of 4,294,967,295.
   */
  static MAXINT() {
    return new UInt32(Field((1n << 32n) - 1n));
  }

  /**
   * Integer division with remainder.
   *
   * `x.divMod(y)` returns the quotient and the remainder.
   */
  divMod(y: UInt32 | number | string) {
    let x = this.value;
    let y_ = UInt32.from(y).value;

    if (x.isConstant() && y_.isConstant()) {
      let xn = x.toBigInt();
      let yn = y_.toBigInt();
      let q = xn / yn;
      let r = xn - q * yn;
      return {
        quotient: new UInt32(new Field(q.toString())),
        rest: new UInt32(new Field(r.toString())),
      };
    }

    y_ = y_.seal();

    let q = Provable.witness(
      Field,
      () => new Field(x.toBigInt() / y_.toBigInt())
    );

    Gadgets.rangeCheck32(q);

    // TODO: Could be a bit more efficient
    let r = x.sub(q.mul(y_)).seal();
    Gadgets.rangeCheck32(r);

    let r_ = new UInt32(r);
    let q_ = new UInt32(q);

    r_.assertLessThan(new UInt32(y_));

    return { quotient: q_, rest: r_ };
  }
  /**
   * Integer division.
   *
   * `x.div(y)` returns the floor of `x / y`, that is, the greatest
   * `z` such that `x * y <= x`.
   *
   */
  div(y: UInt32 | number) {
    return this.divMod(y).quotient;
  }
  /**
   * Integer remainder.
   *
   * `x.mod(y)` returns the value `z` such that `0 <= z < y` and
   * `x - z` is divisble by `y`.
   */
  mod(y: UInt32 | number) {
    return this.divMod(y).rest;
  }
  /**
   * Multiplication with overflow checking.
   */
  mul(y: UInt32 | number) {
    let z = this.value.mul(UInt32.from(y).value);
    Gadgets.rangeCheck32(z);
    return new UInt32(z);
  }
  /**
   * Addition with overflow checking.
   */
  add(y: UInt32 | number) {
    let z = this.value.add(UInt32.from(y).value);
    Gadgets.rangeCheck32(z);
    return new UInt32(z);
  }

  addMod32(y: UInt32) {
    return new UInt32(Gadgets.addMod32(this.value, y.value));
  }
  /**
   * Subtraction with underflow checking.
   */
  sub(y: UInt32 | number) {
    let z = this.value.sub(UInt32.from(y).value);
    Gadgets.rangeCheck32(z);
    return new UInt32(z);
  }

  /**
   * Bitwise XOR gadget on {@link UInt32} elements. Equivalent to the [bitwise XOR `^` operator in JavaScript](https://developer.mozilla.org/en-US/docs/Web/JavaScript/Reference/Operators/Bitwise_XOR).
   * A XOR gate works by comparing two bits and returning `1` if two bits differ, and `0` if two bits are equal.
   *
   * This gadget builds a chain of XOR gates recursively.
   *
   * You can find more details about the implementation in the [Mina book](https://o1-labs.github.io/proof-systems/specs/kimchi.html?highlight=gates#xor-1)
   *
   * @param x {@link UInt32} element to compare.
   *
   * @example
   * ```ts
   * let a = UInt32.from(0b0101);
   * let b = UInt32.from(0b0011);
   *
   * let c = a.xor(b);
   * c.assertEquals(0b0110);
   * ```
   */
<<<<<<< HEAD
  xor(x: UInt32 | Field) {
    return UInt32.from(
      Gadgets.xor(this.value, UInt32.from(x).value, UInt32.NUM_BITS)
    );
=======
  xor(x: UInt32) {
    return new UInt32(Gadgets.xor(this.value, x.value, UInt32.NUM_BITS));
>>>>>>> a8ff0aa9
  }

  /**
   * Bitwise NOT gate on {@link UInt32} elements. Similar to the [bitwise
   * NOT `~` operator in JavaScript](https://developer.mozilla.org/en-US/docs/
   * Web/JavaScript/Reference/Operators/Bitwise_NOT).
   *
   * **Note:** The NOT gate operates over 32 bit for UInt32 types.
   *
   * A NOT gate works by returning `1` in each bit position if the
   * corresponding bit of the operand is `0`, and returning `0` if the
   * corresponding bit of the operand is `1`.
   *
   * NOT is implemented as a subtraction of the input from the all one bitmask.
   *
   * You can find more details about the implementation in the [Mina book](https://o1-labs.github.io/proof-systems/specs/kimchi.html?highlight=gates#not)
   *
   * @example
   * ```ts
   * // NOTing 4 bits with the unchecked version
   * let a = UInt32.from(0b0101);
   * let b = a.not();
   *
   * console.log(b.toBigInt().toString(2));
   * // 11111111111111111111111111111010
   * ```
   *
   * @param a - The value to apply NOT to.
   */
  not() {
<<<<<<< HEAD
    return UInt32.from(Gadgets.not(this.value, UInt32.NUM_BITS, false));
=======
    return new UInt32(Gadgets.not(this.value, UInt32.NUM_BITS, false));
>>>>>>> a8ff0aa9
  }

  /**
   * A (left and right) rotation operates similarly to the shift operation (`<<` for left and `>>` for right) in JavaScript,
   * with the distinction that the bits are circulated to the opposite end of a 64-bit representation rather than being discarded.
   * For a left rotation, this means that bits shifted off the left end reappear at the right end.
   * Conversely, for a right rotation, bits shifted off the right end reappear at the left end.
   *
   * It’s important to note that these operations are performed considering the big-endian 64-bit representation of the number,
   * where the most significant (64th) bit is on the left end and the least significant bit is on the right end.
   * The `direction` parameter is a string that accepts either `'left'` or `'right'`, determining the direction of the rotation.
   *
   * To safely use `rotate()`, you need to make sure that the value passed in is range-checked to 64 bits;
   * for example, using {@link Gadgets.rangeCheck64}.
   *
   * You can find more details about the implementation in the [Mina book](https://o1-labs.github.io/proof-systems/specs/kimchi.html?highlight=gates#rotation)
   *
   * @param bits amount of bits to rotate this {@link UInt32} element with.
   * @param direction left or right rotation direction.
   *
   *
   * @example
   * ```ts
   * const x = UInt32.from(0b001100);
   * const y = x.rotate(2, 'left');
   * const z = x.rotate(2, 'right'); // right rotation by 2 bits
   * y.assertEquals(0b110000);
   * z.assertEquals(0b000011);
   * ```
   */
  rotate(bits: number, direction: 'left' | 'right' = 'left') {
<<<<<<< HEAD
    return UInt32.from(Gadgets.rotate32(this.value, bits, direction));
=======
    return new UInt32(Gadgets.rotate32(this.value, bits, direction));
>>>>>>> a8ff0aa9
  }

  /**
   * Performs a left shift operation on the provided {@link UInt32} element.
   * This operation is similar to the `<<` shift operation in JavaScript,
   * where bits are shifted to the left, and the overflowing bits are discarded.
   *
   * It’s important to note that these operations are performed considering the big-endian 32-bit representation of the number,
   * where the most significant (32th) bit is on the left end and the least significant bit is on the right end.
   *
   * The operation expects the input to be range checked to 32 bit.
   *
   * @param bits Amount of bits to shift the {@link UInt32} element to the left. The amount should be between 0 and 32 (or else the shift will fail).
   *
   * @example
   * ```ts
   * const x = UInt32.from(0b001100); // 12 in binary
   * const y = x.leftShift(2); // left shift by 2 bits
   * y.assertEquals(0b110000); // 48 in binary
   * ```
   */
  leftShift(bits: number) {
<<<<<<< HEAD
    return UInt32.from(Gadgets.leftShift32(this.value, bits));
=======
    return new UInt32(Gadgets.leftShift32(this.value, bits));
>>>>>>> a8ff0aa9
  }

  /**
   * Performs a left right operation on the provided {@link UInt32} element.
   * This operation is similar to the `>>` shift operation in JavaScript,
   * where bits are shifted to the right, and the overflowing bits are discarded.
   *
   * It’s important to note that these operations are performed considering the big-endian 32-bit representation of the number,
   * where the most significant (32th) bit is on the left end and the least significant bit is on the right end.
   *
   * @param bits Amount of bits to shift the {@link UInt32} element to the right. The amount should be between 0 and 32 (or else the shift will fail).
   *
   * The operation expects the input to be range checked to 32 bit.
   *
   * @example
   * ```ts
   * const x = UInt32.from(0b001100); // 12 in binary
   * const y = x.rightShift(2); // left shift by 2 bits
   * y.assertEquals(0b000011); // 48 in binary
   * ```
   */
  rightShift(bits: number) {
<<<<<<< HEAD
    return UInt32.from(Gadgets.rightShift64(this.value, bits));
=======
    return new UInt32(Gadgets.rightShift64(this.value, bits));
>>>>>>> a8ff0aa9
  }

  /**
   * Bitwise AND gadget on {@link UInt32} elements. Equivalent to the [bitwise AND `&` operator in JavaScript](https://developer.mozilla.org/en-US/docs/Web/JavaScript/Reference/Operators/Bitwise_AND).
   * The AND gate works by comparing two bits and returning `1` if both bits are `1`, and `0` otherwise.
   *
   * It can be checked by a double generic gate that verifies the following relationship between the values below.
   *
   * The generic gate verifies:\
   * `a + b = sum` and the conjunction equation `2 * and = sum - xor`\
   * Where:\
   * `a + b = sum`\
   * `a ^ b = xor`\
   * `a & b = and`
   *
   * You can find more details about the implementation in the [Mina book](https://o1-labs.github.io/proof-systems/specs/kimchi.html?highlight=gates#and)
   *
   *
   * @example
   * ```typescript
   * let a = UInt32.from(3);    // ... 000011
   * let b = UInt32.from(5);    // ... 000101
   *
   * let c = a.and(b, 2);    // ... 000001
   * c.assertEquals(1);
   * ```
   */
  and(x: UInt32) {
<<<<<<< HEAD
    return UInt32.from(Gadgets.and(this.value, x.value, UInt32.NUM_BITS));
=======
    return new UInt32(Gadgets.and(this.value, x.value, UInt32.NUM_BITS));
>>>>>>> a8ff0aa9
  }

  /**
   * @deprecated Use {@link lessThanOrEqual} instead.
   *
   * Checks if a {@link UInt32} is less than or equal to another one.
   */
  lte(y: UInt32) {
    if (this.value.isConstant() && y.value.isConstant()) {
      return Bool(this.value.toBigInt() <= y.value.toBigInt());
    } else {
      let xMinusY = this.value.sub(y.value).seal();
      let yMinusX = xMinusY.neg();
      let xMinusYFits = Gadgets.isInRangeN(UInt32.NUM_BITS, xMinusY);
      let yMinusXFits = Gadgets.isInRangeN(UInt32.NUM_BITS, yMinusX);
      xMinusYFits.or(yMinusXFits).assertEquals(true);
      // x <= y if y - x fits in 64 bits
      return yMinusXFits;
    }
  }

  /**
   * Checks if a {@link UInt32} is less than or equal to another one.
   */
  lessThanOrEqual(y: UInt32) {
    if (this.value.isConstant() && y.value.isConstant()) {
      return Bool(this.value.toBigInt() <= y.value.toBigInt());
    } else {
      let xMinusY = this.value.sub(y.value).seal();
      let yMinusX = xMinusY.neg();
      let xMinusYFits = Gadgets.isInRangeN(UInt32.NUM_BITS, xMinusY);
      let yMinusXFits = Gadgets.isInRangeN(UInt32.NUM_BITS, yMinusX);
      xMinusYFits.or(yMinusXFits).assertEquals(true);
      // x <= y if y - x fits in 64 bits
      return yMinusXFits;
    }
  }

  /**
   * @deprecated Use {@link assertLessThanOrEqual} instead.
   *
   * Asserts that a {@link UInt32} is less than or equal to another one.
   */
  assertLte(y: UInt32, message?: string) {
    this.assertLessThanOrEqual(y, message);
  }

  /**
   * Asserts that a {@link UInt32} is less than or equal to another one.
   */
  assertLessThanOrEqual(y: UInt32, message?: string) {
    if (this.value.isConstant() && y.value.isConstant()) {
      let x0 = this.value.toBigInt();
      let y0 = y.value.toBigInt();
      if (x0 > y0) {
        if (message !== undefined) throw Error(message);
        throw Error(`UInt32.assertLessThanOrEqual: expected ${x0} <= ${y0}`);
      }
      return;
    }
    let yMinusX = y.value.sub(this.value).seal();
    Gadgets.rangeCheckN(UInt32.NUM_BITS, yMinusX, message);
  }

  /**
   * @deprecated Use {@link lessThan} instead.
   *
   * Checks if a {@link UInt32} is less than another one.
   */
  lt(y: UInt32) {
    return this.lessThanOrEqual(y).and(this.value.equals(y.value).not());
  }

  /**
   * Checks if a {@link UInt32} is less than another one.
   */
  lessThan(y: UInt32) {
    return this.lessThanOrEqual(y).and(this.value.equals(y.value).not());
  }

  /**
   * @deprecated Use {@link assertLessThan} instead.
   *
   * Asserts that a {@link UInt32} is less than another one.
   */
  assertLt(y: UInt32, message?: string) {
    this.lessThan(y).assertEquals(true, message);
  }

  /**
   * Asserts that a {@link UInt32} is less than another one.
   */
  assertLessThan(y: UInt32, message?: string) {
    this.lessThan(y).assertEquals(true, message);
  }

  /**
   * @deprecated Use {@link greaterThan} instead.
   *
   * Checks if a {@link UInt32} is greater than another one.
   */
  gt(y: UInt32) {
    return y.lessThan(this);
  }

  /**
   * Checks if a {@link UInt32} is greater than another one.
   */
  greaterThan(y: UInt32) {
    return y.lessThan(this);
  }

  /**
   * @deprecated Use {@link assertGreaterThan} instead.
   *
   * Asserts that a {@link UInt32} is greater than another one.
   */
  assertGt(y: UInt32, message?: string) {
    y.assertLessThan(this, message);
  }

  /**
   * Asserts that a {@link UInt32} is greater than another one.
   */
  assertGreaterThan(y: UInt32, message?: string) {
    y.assertLessThan(this, message);
  }

  /**
   * @deprecated Use {@link greaterThanOrEqual} instead.
   *
   * Checks if a {@link UInt32} is greater than or equal to another one.
   */
  gte(y: UInt32) {
    return this.lessThan(y).not();
  }

  /**
   * Checks if a {@link UInt32} is greater than or equal to another one.
   */
  greaterThanOrEqual(y: UInt32) {
    return this.lessThan(y).not();
  }

  /**
   * @deprecated Use {@link assertGreaterThanOrEqual} instead.

   * 
   * Asserts that a {@link UInt32} is greater than or equal to another one.
   */
  assertGte(y: UInt32, message?: string) {
    y.assertLessThanOrEqual(this, message);
  }

  /**
   * Asserts that a {@link UInt32} is greater than or equal to another one.
   */
  assertGreaterThanOrEqual(y: UInt32, message?: string) {
    y.assertLessThanOrEqual(this, message);
  }
}

class Sign extends CircuitValue {
  @prop value: Field; // +/- 1

  static get one() {
    return new Sign(Field(1));
  }
  static get minusOne() {
    return new Sign(Field(-1));
  }
  static check(x: Sign) {
    // x^2 === 1  <=>  x === 1 or x === -1
    x.value.square().assertEquals(Field(1));
  }
  static empty<T extends AnyConstructor>(): InstanceType<T> {
    return Sign.one as any;
  }
  static toInput(x: Sign): HashInput {
    return { packed: [[x.isPositive().toField(), 1]] };
  }
  static toJSON(x: Sign) {
    if (x.toString() === '1') return 'Positive';
    if (x.neg().toString() === '1') return 'Negative';
    throw Error(`Invalid Sign: ${x}`);
  }
  static fromJSON<T extends AnyConstructor>(
    x: 'Positive' | 'Negative'
  ): InstanceType<T> {
    return (x === 'Positive' ? new Sign(Field(1)) : new Sign(Field(-1))) as any;
  }
  neg() {
    return new Sign(this.value.neg());
  }
  mul(y: Sign) {
    return new Sign(this.value.mul(y.value));
  }
  isPositive() {
    return this.value.equals(Field(1));
  }
  toString() {
    return this.value.toString();
  }
}

type BalanceChange = Types.AccountUpdate['body']['balanceChange'];

/**
 * A 64 bit signed integer with values ranging from -18,446,744,073,709,551,615 to 18,446,744,073,709,551,615.
 */
class Int64 extends CircuitValue implements BalanceChange {
  // * in the range [-2^64+1, 2^64-1], unlike a normal int64
  // * under- and overflowing is disallowed, similar to UInt64, unlike a normal int64+

  @prop magnitude: UInt64; // absolute value
  @prop sgn: Sign; // +/- 1

  // Some thoughts regarding the representation as field elements:
  // toFields returns the in-circuit representation, so the main objective is to minimize the number of constraints
  // that result from this representation. Therefore, I think the only candidate for an efficient 1-field representation
  // is the one where the Int64 is the field: toFields = Int64 => [Int64.magnitude.mul(Int64.sign)]. Anything else involving
  // bit packing would just lead to very inefficient circuit operations.
  //
  // So, is magnitude * sign ("1-field") a more efficient representation than (magnitude, sign) ("2-field")?
  // Several common operations like add, mul, etc, operate on 1-field so in 2-field they result in one additional multiplication
  // constraint per operand. However, the check operation (constraining to 64 bits + a sign) which is called at the introduction
  // of every witness, and also at the end of add, mul, etc, operates on 2-field. So here, the 1-field representation needs
  // to add an additional magnitude * sign = Int64 multiplication constraint, which will typically cancel out most of the gains
  // achieved by 1-field elsewhere.
  // There are some notable operations for which 2-field is definitely better:
  //
  // * div and mod (which do integer division with rounding on the magnitude)
  // * converting the Int64 to a Currency.Amount.Signed (for the zkapp balance), which has the exact same (magnitude, sign) representation we use here.
  //
  // The second point is one of the main things an Int64 is used for, and was the original motivation to use 2 fields.
  // Overall, I think the existing implementation is the optimal one.

  constructor(magnitude: UInt64, sgn = Sign.one) {
    super(magnitude, sgn);
  }

  /**
   * Creates a new {@link Int64} from a {@link Field}.
   *
   * Does check if the {@link Field} is within range.
   */
  private static fromFieldUnchecked(x: Field) {
    let TWO64 = 1n << 64n;
    let xBigInt = x.toBigInt();
    let isValidPositive = xBigInt < TWO64; // covers {0,...,2^64 - 1}
    let isValidNegative = Field.ORDER - xBigInt < TWO64; // {-2^64 + 1,...,-1}
    if (!isValidPositive && !isValidNegative)
      throw Error(`Int64: Expected a value between (-2^64, 2^64), got ${x}`);
    let magnitude = Field(isValidPositive ? x.toString() : x.neg().toString());
    let sign = isValidPositive ? Sign.one : Sign.minusOne;
    return new Int64(new UInt64(magnitude), sign);
  }

  // this doesn't check ranges because we assume they're already checked on UInts
  /**
   * Creates a new {@link Int64} from a {@link Field}.
   *
   * **Does not** check if the {@link Field} is within range.
   */
  static fromUnsigned(x: UInt64 | UInt32) {
    return new Int64(x instanceof UInt32 ? x.toUInt64() : x);
  }

  // this checks the range if the argument is a constant
  /**
   * Creates a new {@link Int64}.
   *
   * Check the range if the argument is a constant.
   */
  static from(x: Int64 | UInt32 | UInt64 | Field | number | string | bigint) {
    if (x instanceof Int64) return x;
    if (x instanceof UInt64 || x instanceof UInt32) {
      return Int64.fromUnsigned(x);
    }
    return Int64.fromFieldUnchecked(Field(x));
  }
  /**
   * Turns the {@link Int64} into a string.
   */
  toString() {
    let abs = this.magnitude.toString();
    let sgn = this.isPositive().toBoolean() || abs === '0' ? '' : '-';
    return sgn + abs;
  }
  isConstant() {
    return this.magnitude.value.isConstant() && this.sgn.isConstant();
  }

  // --- circuit-compatible operations below ---
  // the assumption here is that all Int64 values that appear in a circuit are already checked as valid
  // this is because Provable.witness calls .check, which calls .check on each prop, i.e. UInt64 and Sign
  // so we only have to do additional checks if an operation on valid inputs can have an invalid outcome (example: overflow)
  /**
   * Static method to create a {@link Int64} with value `0`.
   */
  static get zero() {
    return new Int64(UInt64.zero);
  }
  /**
   * Static method to create a {@link Int64} with value `1`.
   */
  static get one() {
    return new Int64(UInt64.one);
  }
  /**
   * Static method to create a {@link Int64} with value `-1`.
   */
  static get minusOne() {
    return new Int64(UInt64.one).neg();
  }

  /**
   * Returns the {@link Field} value.
   */
  toField() {
    return this.magnitude.value.mul(this.sgn.value);
  }
  /**
   * Static method to create a {@link Int64} from a {@link Field}.
   */
  static fromField(x: Field): Int64 {
    // constant case - just return unchecked value
    if (x.isConstant()) return Int64.fromFieldUnchecked(x);
    // variable case - create a new checked witness and prove consistency with original field
    let xInt = Provable.witness(Int64, () => Int64.fromFieldUnchecked(x));
    xInt.toField().assertEquals(x); // sign(x) * |x| === x
    return xInt;
  }

  /**
   * Negates the value.
   *
   * `Int64.from(5).neg()` will turn into `Int64.from(-5)`
   */
  neg() {
    // doesn't need further check if `this` is valid
    return new Int64(this.magnitude, this.sgn.neg());
  }
  /**
   * Addition with overflow checking.
   */
  add(y: Int64 | number | string | bigint | UInt64 | UInt32) {
    let y_ = Int64.from(y);
    return Int64.fromField(this.toField().add(y_.toField()));
  }
  /**
   * Subtraction with underflow checking.
   */
  sub(y: Int64 | number | string | bigint | UInt64 | UInt32) {
    let y_ = Int64.from(y);
    return Int64.fromField(this.toField().sub(y_.toField()));
  }
  /**
   * Multiplication with overflow checking.
   */
  mul(y: Int64 | number | string | bigint | UInt64 | UInt32) {
    let y_ = Int64.from(y);
    return Int64.fromField(this.toField().mul(y_.toField()));
  }
  /**
   * Integer division.
   *
   * `x.div(y)` returns the floor of `x / y`, that is, the greatest
   * `z` such that `z * y <= x`.
   *
   */
  div(y: Int64 | number | string | bigint | UInt64 | UInt32) {
    let y_ = Int64.from(y);
    let { quotient } = this.magnitude.divMod(y_.magnitude);
    let sign = this.sgn.mul(y_.sgn);
    return new Int64(quotient, sign);
  }
  /**
   * Integer remainder.
   *
   * `x.mod(y)` returns the value `z` such that `0 <= z < y` and
   * `x - z` is divisble by `y`.
   */
  mod(y: UInt64 | number | string | bigint | UInt32) {
    let y_ = UInt64.from(y);
    let rest = this.magnitude.divMod(y_).rest.value;
    rest = Provable.if(this.isPositive(), rest, y_.value.sub(rest));
    return new Int64(new UInt64(rest));
  }

  /**
   * Checks if two values are equal.
   */
  equals(y: Int64 | number | string | bigint | UInt64 | UInt32) {
    let y_ = Int64.from(y);
    return this.toField().equals(y_.toField());
  }
  /**
   * Asserts that two values are equal.
   */
  assertEquals(
    y: Int64 | number | string | bigint | UInt64 | UInt32,
    message?: string
  ) {
    let y_ = Int64.from(y);
    this.toField().assertEquals(y_.toField(), message);
  }
  /**
   * Checks if the value is postive.
   */
  isPositive() {
    return this.sgn.isPositive();
  }
}

/**
 * A 8 bit unsigned integer with values ranging from 0 to 255.
 */
class UInt8 extends Struct({
  value: Field,
}) {
  static NUM_BITS = 8;

  /**
   * Create a {@link UInt8} from a bigint or number.
   * The max value of a {@link UInt8} is `2^8 - 1 = 255`.
   *
   * **Warning**: Cannot overflow past 255, an error is thrown if the result is greater than 255.
   */
  constructor(x: number | bigint | FieldVar | UInt8) {
    if (x instanceof UInt8) x = x.value.value;
    super({ value: Field(x) });
    UInt8.checkConstant(this.value);
  }

  static Unsafe = {
    /**
     * Create a {@link UInt8} from a {@link Field} without constraining its range.
     *
     * **Warning**: This is unsafe, because it does not prove that the input {@link Field} actually fits in 8 bits.\
     * Only use this if you know what you are doing, otherwise use the safe {@link UInt8.from}.
     */
    fromField(x: Field) {
      return new UInt8(x.value);
    },
  };

  /**
   * Add a {@link UInt8} to another {@link UInt8} without allowing overflow.
   *
   * @example
   * ```ts
   * const x = UInt8.from(3);
   * const sum = x.add(5);
   * sum.assertEquals(8);
   * ```
   *
   * @throws if the result is greater than 255.
   */
  add(y: UInt8 | bigint | number) {
    let z = this.value.add(UInt8.from(y).value);
    Gadgets.rangeCheck8(z);
    return UInt8.Unsafe.fromField(z);
  }

  /**
   * Subtract a {@link UInt8} from another {@link UInt8} without allowing underflow.
   *
   * @example
   * ```ts
   * const x = UInt8.from(8);
   * const difference = x.sub(5);
   * difference.assertEquals(3);
   * ```
   *
   * @throws if the result is less than 0.
   */
  sub(y: UInt8 | bigint | number) {
    let z = this.value.sub(UInt8.from(y).value);
    Gadgets.rangeCheck8(z);
    return UInt8.Unsafe.fromField(z);
  }

  /**
   * Multiply a {@link UInt8} by another {@link UInt8} without allowing overflow.
   *
   * @example
   * ```ts
   * const x = UInt8.from(3);
   * const product = x.mul(5);
   * product.assertEquals(15);
   * ```
   *
   * @throws if the result is greater than 255.
   */
  mul(y: UInt8 | bigint | number) {
    let z = this.value.mul(UInt8.from(y).value);
    Gadgets.rangeCheck8(z);
    return UInt8.Unsafe.fromField(z);
  }

  /**
   * Divide a {@link UInt8} by another {@link UInt8}.
   * This is integer division that rounds down.
   *
   * @example
   * ```ts
   * const x = UInt8.from(7);
   * const quotient = x.div(2);
   * quotient.assertEquals(3);
   * ```
   */
  div(y: UInt8 | bigint | number) {
    return this.divMod(y).quotient;
  }

  /**
   * Get the remainder a {@link UInt8} of division of another {@link UInt8}.
   *
   * @example
   * ```ts
   * const x = UInt8.from(50);
   * const mod = x.mod(30);
   * mod.assertEquals(20);
   * ```
   */
  mod(y: UInt8 | bigint | number) {
    return this.divMod(y).remainder;
  }

  /**
   * Get the quotient and remainder of a {@link UInt8} divided by another {@link UInt8}:
   *
   * `x == y * q + r`, where `0 <= r < y`.
   *
   * @param y - a {@link UInt8} to get the quotient and remainder of another {@link UInt8}.
   *
   * @return The quotient `q` and remainder `r`.
   */
  divMod(y: UInt8 | bigint | number) {
    let x = this.value;
    let y_ = UInt8.from(y).value.seal();

    if (this.value.isConstant() && y_.isConstant()) {
      let xn = x.toBigInt();
      let yn = y_.toBigInt();
      let q = xn / yn;
      let r = xn - q * yn;
      return { quotient: UInt8.from(q), remainder: UInt8.from(r) };
    }

    // prove that x === q * y + r, where 0 <= r < y
    let q = Provable.witness(Field, () => Field(x.toBigInt() / y_.toBigInt()));
    let r = x.sub(q.mul(y_)).seal();

    // q, r being 16 bits is enough for them to be 8 bits,
    // thanks to the === x check and the r < y check below
    Gadgets.rangeCheck16(q);
    Gadgets.rangeCheck16(r);

    let remainder = UInt8.Unsafe.fromField(r);
    let quotient = UInt8.Unsafe.fromField(q);

    remainder.assertLessThan(y);
    return { quotient, remainder };
  }

  /**
   * Check if this {@link UInt8} is less than or equal to another {@link UInt8} value.
   * Returns a {@link Bool}.
   *
   * @example
   * ```ts
   * UInt8.from(3).lessThanOrEqual(UInt8.from(5));
   * ```
   */
  lessThanOrEqual(y: UInt8 | bigint | number): Bool {
    let y_ = UInt8.from(y);
    if (this.value.isConstant() && y_.value.isConstant()) {
      return Bool(this.toBigInt() <= y_.toBigInt());
    }
    throw Error('Not implemented');
  }

  /**
   * Check if this {@link UInt8} is less than another {@link UInt8} value.
   * Returns a {@link Bool}.
   *
   * @example
   * ```ts
   * UInt8.from(2).lessThan(UInt8.from(3));
   * ```
   */
  lessThan(y: UInt8 | bigint | number): Bool {
    let y_ = UInt8.from(y);
    if (this.value.isConstant() && y_.value.isConstant()) {
      return Bool(this.toBigInt() < y_.toBigInt());
    }
    throw Error('Not implemented');
  }

  /**
   * Assert that this {@link UInt8} is less than another {@link UInt8} value.
   *
   * **Important**: If an assertion fails, the code throws an error.
   *
   * @param y - the {@link UInt8} value to compare & assert with this {@link UInt8}.
   * @param message? - a string error message to print if the assertion fails, optional.
   */
  assertLessThan(y: UInt8 | bigint | number, message?: string) {
    let y_ = UInt8.from(y);
    if (this.value.isConstant() && y_.value.isConstant()) {
      let x0 = this.toBigInt();
      let y0 = y_.toBigInt();
      if (x0 >= y0) {
        if (message !== undefined) throw Error(message);
        throw Error(`UInt8.assertLessThan: expected ${x0} < ${y0}`);
      }
      return;
    }
    // x < y  <=>  x + 1 <= y
    let xPlus1 = new UInt8(this.value.add(1).value);
    xPlus1.assertLessThanOrEqual(y, message);
  }

  /**
   * Assert that this {@link UInt8} is less than or equal to another {@link UInt8} value.
   *
   * **Important**: If an assertion fails, the code throws an error.
   *
   * @param y - the {@link UInt8} value to compare & assert with this {@link UInt8}.
   * @param message? - a string error message to print if the assertion fails, optional.
   */
  assertLessThanOrEqual(y: UInt8 | bigint | number, message?: string) {
    let y_ = UInt8.from(y);
    if (this.value.isConstant() && y_.value.isConstant()) {
      let x0 = this.toBigInt();
      let y0 = y_.toBigInt();
      if (x0 > y0) {
        if (message !== undefined) throw Error(message);
        throw Error(`UInt8.assertLessThanOrEqual: expected ${x0} <= ${y0}`);
      }
      return;
    }
    try {
      // x <= y  <=>  y - x >= 0  which is implied by  y - x in [0, 2^16)
      let yMinusX = y_.value.sub(this.value).seal();
      Gadgets.rangeCheck16(yMinusX);
    } catch (err) {
      throw withMessage(err, message);
    }
  }

  /**
   * Check if this {@link UInt8} is greater than another {@link UInt8}.
   * Returns a {@link Bool}.
   *
   * @example
   * ```ts
   * // 5 > 3
   * UInt8.from(5).greaterThan(3);
   * ```
   */
  greaterThan(y: UInt8 | bigint | number) {
    return UInt8.from(y).lessThan(this);
  }

  /**
   * Check if this {@link UInt8} is greater than or equal another {@link UInt8} value.
   * Returns a {@link Bool}.
   *
   * @example
   * ```ts
   * // 3 >= 3
   * UInt8.from(3).greaterThanOrEqual(3);
   * ```
   */
  greaterThanOrEqual(y: UInt8 | bigint | number) {
    return UInt8.from(y).lessThanOrEqual(this);
  }

  /**
   * Assert that this {@link UInt8} is greater than another {@link UInt8} value.
   *
   * **Important**: If an assertion fails, the code throws an error.
   *
   * @param y - the {@link UInt8} value to compare & assert with this {@link UInt8}.
   * @param message? - a string error message to print if the assertion fails, optional.
   */
  assertGreaterThan(y: UInt8 | bigint | number, message?: string) {
    UInt8.from(y).assertLessThan(this, message);
  }

  /**
   * Assert that this {@link UInt8} is greater than or equal to another {@link UInt8} value.
   *
   * **Important**: If an assertion fails, the code throws an error.
   *
   * @param y - the {@link UInt8} value to compare & assert with this {@link UInt8}.
   * @param message? - a string error message to print if the assertion fails, optional.
   */
  assertGreaterThanOrEqual(y: UInt8, message?: string) {
    UInt8.from(y).assertLessThanOrEqual(this, message);
  }

  /**
   * Assert that this {@link UInt8} is equal another {@link UInt8} value.
   *
   * **Important**: If an assertion fails, the code throws an error.
   *
   * @param y - the {@link UInt8} value to compare & assert with this {@link UInt8}.
   * @param message? - a string error message to print if the assertion fails, optional.
   */
  assertEquals(y: UInt8 | bigint | number, message?: string) {
    let y_ = UInt8.from(y);
    this.value.assertEquals(y_.value, message);
  }

  /**
   * Serialize the {@link UInt8} to a string, e.g. for printing.
   *
   * **Warning**: This operation is not provable.
   */
  toString() {
    return this.value.toString();
  }

  /**
   * Serialize the {@link UInt8} to a number.
   *
   * **Warning**: This operation is not provable.
   */
  toNumber() {
    return Number(this.value.toBigInt());
  }

  /**
   * Serialize the {@link UInt8} to a bigint.
   *
   * **Warning**: This operation is not provable.
   */
  toBigInt() {
    return this.value.toBigInt();
  }

  /**
   * {@link Provable.check} for {@link UInt8}.
   * Proves that the input is in the [0, 255] range.
   */
  static check(x: { value: Field } | Field) {
    if (x instanceof Field) x = { value: x };
    Gadgets.rangeCheck8(x.value);
  }

  static toInput(x: { value: Field }): HashInput {
    return { packed: [[x.value, 8]] };
  }

  /**
   * Turns a {@link UInt8} into a {@link UInt32}.
   */
  toUInt32(): UInt32 {
    return new UInt32(this.value);
  }

  /**
   * Turns a {@link UInt8} into a {@link UInt64}.
   */
  toUInt64(): UInt64 {
    return new UInt64(this.value);
  }

  /**
   * Creates a {@link UInt8} with a value of 255.
   */
  static MAXINT() {
    return new UInt8((1n << BigInt(UInt8.NUM_BITS)) - 1n);
  }

  /**
   * Creates a new {@link UInt8}.
   */
  static from(x: UInt8 | UInt64 | UInt32 | Field | number | bigint) {
    if (x instanceof UInt8) return x;
    if (x instanceof UInt64 || x instanceof UInt32 || x instanceof Field) {
      // if the input could be larger than 8 bits, we have to prove that it is not
      let xx = x instanceof Field ? { value: x } : x;
      UInt8.check(xx);
      return new UInt8(xx.value.value);
    }
    return new UInt8(x);
  }

  private static checkConstant(x: Field) {
    if (!x.isConstant()) return;
    Gadgets.rangeCheck8(x);
  }
}<|MERGE_RESOLUTION|>--- conflicted
+++ resolved
@@ -704,10 +704,6 @@
     Gadgets.rangeCheck32(z);
     return new UInt32(z);
   }
-
-  addMod32(y: UInt32) {
-    return new UInt32(Gadgets.addMod32(this.value, y.value));
-  }
   /**
    * Subtraction with underflow checking.
    */
@@ -736,15 +732,8 @@
    * c.assertEquals(0b0110);
    * ```
    */
-<<<<<<< HEAD
-  xor(x: UInt32 | Field) {
-    return UInt32.from(
-      Gadgets.xor(this.value, UInt32.from(x).value, UInt32.NUM_BITS)
-    );
-=======
   xor(x: UInt32) {
     return new UInt32(Gadgets.xor(this.value, x.value, UInt32.NUM_BITS));
->>>>>>> a8ff0aa9
   }
 
   /**
@@ -775,11 +764,7 @@
    * @param a - The value to apply NOT to.
    */
   not() {
-<<<<<<< HEAD
-    return UInt32.from(Gadgets.not(this.value, UInt32.NUM_BITS, false));
-=======
     return new UInt32(Gadgets.not(this.value, UInt32.NUM_BITS, false));
->>>>>>> a8ff0aa9
   }
 
   /**
@@ -811,11 +796,7 @@
    * ```
    */
   rotate(bits: number, direction: 'left' | 'right' = 'left') {
-<<<<<<< HEAD
-    return UInt32.from(Gadgets.rotate32(this.value, bits, direction));
-=======
     return new UInt32(Gadgets.rotate32(this.value, bits, direction));
->>>>>>> a8ff0aa9
   }
 
   /**
@@ -838,11 +819,7 @@
    * ```
    */
   leftShift(bits: number) {
-<<<<<<< HEAD
-    return UInt32.from(Gadgets.leftShift32(this.value, bits));
-=======
     return new UInt32(Gadgets.leftShift32(this.value, bits));
->>>>>>> a8ff0aa9
   }
 
   /**
@@ -865,11 +842,7 @@
    * ```
    */
   rightShift(bits: number) {
-<<<<<<< HEAD
-    return UInt32.from(Gadgets.rightShift64(this.value, bits));
-=======
     return new UInt32(Gadgets.rightShift64(this.value, bits));
->>>>>>> a8ff0aa9
   }
 
   /**
@@ -898,11 +871,7 @@
    * ```
    */
   and(x: UInt32) {
-<<<<<<< HEAD
-    return UInt32.from(Gadgets.and(this.value, x.value, UInt32.NUM_BITS));
-=======
     return new UInt32(Gadgets.and(this.value, x.value, UInt32.NUM_BITS));
->>>>>>> a8ff0aa9
   }
 
   /**
