import { Field, Bool } from '../snarky.js';
import { AnyConstructor, CircuitValue, prop } from './circuit_value.js';
import { Types } from '../bindings/mina-transaction/types.js';
import { HashInput } from './hash.js';
<<<<<<< HEAD
import { Provable } from './provable.js';
=======
import { CatchAndPrettifyStacktraceForAllMethods } from './errors.js';
>>>>>>> 2bc5ddf8

// external API
export { UInt32, UInt64, Int64, Sign };

/**
 * A 64 bit unsigned integer with values ranging from 0 to 18,446,744,073,709,551,615.
 */
@CatchAndPrettifyStacktraceForAllMethods
class UInt64 extends CircuitValue {
  @prop value: Field;
  static NUM_BITS = 64;

  /**
   * Static method to create a {@link UInt64} with value `0`.
   */
  static get zero() {
    return new UInt64(Field(0));
  }
  /**
   * Static method to create a {@link UInt64} with value `1`.
   */
  static get one() {
    return new UInt64(Field(1));
  }
  /**
   * Turns the {@link UInt64} into a string.
   * @returns
   */
  toString() {
    return this.value.toString();
  }
  /**
   * Turns the {@link UInt64} into a {@link BigInt}.
   * @returns
   */
  toBigInt() {
    return this.value.toBigInt();
  }

  /**
   * Turns the {@link UInt64} into a {@link UInt32}, asserting that it fits in 32 bits.
   */
  toUInt32() {
    let uint32 = new UInt32(this.value);
    UInt32.check(uint32);
    return uint32;
  }

  /**
   * Turns the {@link UInt64} into a {@link UInt32}, clamping to the 32 bits range if it's too large.
   * ```ts
   * UInt64.from(4294967296).toUInt32Clamped().toString(); // "4294967295"
   * ```
   */
  toUInt32Clamped() {
    let max = (1n << 32n) - 1n;
    return Provable.if(
      this.greaterThan(UInt64.from(max)),
      UInt32.from(max),
      new UInt32(this.value)
    );
  }

  static check(x: UInt64) {
    let actual = x.value.rangeCheckHelper(64);
    actual.assertEquals(x.value);
  }
  static toInput(x: UInt64): HashInput {
    return { packed: [[x.value, 64]] };
  }
  /**
   * Encodes this structure into a JSON-like object.
   */
  static toJSON(x: UInt64) {
    return x.value.toString();
  }

  /**
   * Decodes a JSON-like object into this structure.
   */
  static fromJSON<T extends AnyConstructor>(x: string): InstanceType<T> {
    return this.from(x) as any;
  }

  private static checkConstant(x: Field) {
    if (!x.isConstant()) return x;
    let xBig = x.toBigInt();
    if (xBig < 0n || xBig >= 1n << BigInt(this.NUM_BITS)) {
      throw Error(
        `UInt64: Expected number between 0 and 2^64 - 1, got ${xBig}`
      );
    }
    return x;
  }

  // this checks the range if the argument is a constant
  /**
   * Creates a new {@link UInt64}.
   */
  static from(x: UInt64 | UInt32 | Field | number | string | bigint) {
    if (x instanceof UInt64 || x instanceof UInt32) x = x.value;
    return new this(this.checkConstant(Field(x)));
  }

  /**
   * Creates a {@link UInt64} with a value of 18,446,744,073,709,551,615.
   */
  static MAXINT() {
    return new UInt64(Field((1n << 64n) - 1n));
  }

  /**
   * Integer division with remainder.
   *
   * `x.divMod(y)` returns the quotient and the remainder.
   */
  divMod(y: UInt64 | number | string) {
    let x = this.value;
    let y_ = UInt64.from(y).value;

    if (this.value.isConstant() && y_.isConstant()) {
      let xn = x.toBigInt();
      let yn = y_.toBigInt();
      let q = xn / yn;
      let r = xn - q * yn;
      return {
        quotient: new UInt64(Field(q)),
        rest: new UInt64(Field(r)),
      };
    }

    y_ = y_.seal();

    let q = Provable.witness(
      Field,
      () => new Field(x.toBigInt() / y_.toBigInt())
    );

    q.rangeCheckHelper(UInt64.NUM_BITS).assertEquals(q);

    // TODO: Could be a bit more efficient
    let r = x.sub(q.mul(y_)).seal();
    r.rangeCheckHelper(UInt64.NUM_BITS).assertEquals(r);

    let r_ = new UInt64(r);
    let q_ = new UInt64(q);

    r_.assertLessThan(new UInt64(y_));

    return { quotient: q_, rest: r_ };
  }

  /**
   * Integer division.
   *
   * `x.div(y)` returns the floor of `x / y`, that is, the greatest
   * `z` such that `z * y <= x`.
   *
   */
  div(y: UInt64 | number) {
    return this.divMod(y).quotient;
  }

  /**
   * Integer remainder.
   *
   * `x.mod(y)` returns the value `z` such that `0 <= z < y` and
   * `x - z` is divisble by `y`.
   */
  mod(y: UInt64 | number) {
    return this.divMod(y).rest;
  }

  /**
   * Multiplication with overflow checking.
   */
  mul(y: UInt64 | number) {
    let z = this.value.mul(UInt64.from(y).value);
    z.rangeCheckHelper(UInt64.NUM_BITS).assertEquals(z);
    return new UInt64(z);
  }

  /**
   * Addition with overflow checking.
   */
  add(y: UInt64 | number) {
    let z = this.value.add(UInt64.from(y).value);
    z.rangeCheckHelper(UInt64.NUM_BITS).assertEquals(z);
    return new UInt64(z);
  }

  /**
   * Subtraction with underflow checking.
   */
  sub(y: UInt64 | number) {
    let z = this.value.sub(UInt64.from(y).value);
    z.rangeCheckHelper(UInt64.NUM_BITS).assertEquals(z);
    return new UInt64(z);
  }

  /**
   * @deprecated Use {@link lessThanOrEqual} instead.
   *
   * Checks if a {@link UInt64} is less than or equal to another one.
   */
  lte(y: UInt64) {
    if (this.value.isConstant() && y.value.isConstant()) {
      return Bool(this.value.toBigInt() <= y.value.toBigInt());
    } else {
      let xMinusY = this.value.sub(y.value).seal();
      let yMinusX = xMinusY.neg();
      let xMinusYFits = xMinusY
        .rangeCheckHelper(UInt64.NUM_BITS)
        .equals(xMinusY);
      let yMinusXFits = yMinusX
        .rangeCheckHelper(UInt64.NUM_BITS)
        .equals(yMinusX);
      xMinusYFits.or(yMinusXFits).assertEquals(true);
      // x <= y if y - x fits in 64 bits
      return yMinusXFits;
    }
  }

  /**
   * Checks if a {@link UInt64} is less than or equal to another one.
   */
  lessThanOrEqual(y: UInt64) {
    if (this.value.isConstant() && y.value.isConstant()) {
      return Bool(this.value.toBigInt() <= y.value.toBigInt());
    } else {
      let xMinusY = this.value.sub(y.value).seal();
      let yMinusX = xMinusY.neg();
      let xMinusYFits = xMinusY
        .rangeCheckHelper(UInt64.NUM_BITS)
        .equals(xMinusY);
      let yMinusXFits = yMinusX
        .rangeCheckHelper(UInt64.NUM_BITS)
        .equals(yMinusX);
      xMinusYFits.or(yMinusXFits).assertEquals(true);
      // x <= y if y - x fits in 64 bits
      return yMinusXFits;
    }
  }

  /**
   * @deprecated Use {@link assertLessThanOrEqual} instead.
   *
   * Asserts that a {@link UInt64} is less than or equal to another one.
   */
  assertLte(y: UInt64, message?: string) {
    this.assertLessThanOrEqual(y, message);
  }

  /**
   * Asserts that a {@link UInt64} is less than or equal to another one.
   */
  assertLessThanOrEqual(y: UInt64, message?: string) {
    if (this.value.isConstant() && y.value.isConstant()) {
      let x0 = this.value.toBigInt();
      let y0 = y.value.toBigInt();
      if (x0 > y0) {
        if (message !== undefined) throw Error(message);
        throw Error(`UInt64.assertLessThanOrEqual: expected ${x0} <= ${y0}`);
      }
      return;
    }
    let yMinusX = y.value.sub(this.value).seal();
    yMinusX.rangeCheckHelper(UInt64.NUM_BITS).assertEquals(yMinusX, message);
  }

  /**
   * @deprecated Use {@link lessThan} instead.
   *
   * Checks if a {@link UInt64} is less than another one.
   */
  lt(y: UInt64) {
    return this.lessThanOrEqual(y).and(this.value.equals(y.value).not());
  }

  /**
   *
   * Checks if a {@link UInt64} is less than another one.
   */
  lessThan(y: UInt64) {
    return this.lessThanOrEqual(y).and(this.value.equals(y.value).not());
  }

  /**
   *
   * @deprecated Use {@link assertLessThan} instead.
   *
   * Asserts that a {@link UInt64} is less than another one.
   */
  assertLt(y: UInt64, message?: string) {
    this.lessThan(y).assertEquals(true, message);
  }

  /**
   * Asserts that a {@link UInt64} is less than another one.
   */
  assertLessThan(y: UInt64, message?: string) {
    this.lessThan(y).assertEquals(true, message);
  }

  /**
   * @deprecated Use {@link greaterThan} instead.
   *
   * Checks if a {@link UInt64} is greater than another one.
   */
  gt(y: UInt64) {
    return y.lessThan(this);
  }

  /**
   * Checks if a {@link UInt64} is greater than another one.
   */
  greaterThan(y: UInt64) {
    return y.lessThan(this);
  }

  /**
   * @deprecated Use {@link assertGreaterThan} instead.
   *
   * Asserts that a {@link UInt64} is greater than another one.
   */
  assertGt(y: UInt64, message?: string) {
    y.assertLessThan(this, message);
  }

  /**
   * Asserts that a {@link UInt64} is greater than another one.
   */
  assertGreaterThan(y: UInt64, message?: string) {
    y.assertLessThan(this, message);
  }

  /**
   * @deprecated Use {@link greaterThanOrEqual} instead.
   *
   * Checks if a {@link UInt64} is greater than or equal to another one.
   */
  gte(y: UInt64) {
    return this.lessThan(y).not();
  }

  /**
   * Checks if a {@link UInt64} is greater than or equal to another one.
   */
  greaterThanOrEqual(y: UInt64) {
    return this.lessThan(y).not();
  }

  /**
   * @deprecated Use {@link assertGreaterThanOrEqual} instead.
   *
   * Asserts that a {@link UInt64} is greater than or equal to another one.
   */
  assertGte(y: UInt64, message?: string) {
    y.assertLessThanOrEqual(this, message);
  }

  /**
   * Asserts that a {@link UInt64} is greater than or equal to another one.
   */
  assertGreaterThanOrEqual(y: UInt64, message?: string) {
    y.assertLessThanOrEqual(this, message);
  }
}
/**
 * A 32 bit unsigned integer with values ranging from 0 to 4,294,967,295.
 */
@CatchAndPrettifyStacktraceForAllMethods
class UInt32 extends CircuitValue {
  @prop value: Field;
  static NUM_BITS = 32;

  /**
   * Static method to create a {@link UInt32} with value `0`.
   */
  static get zero(): UInt32 {
    return new UInt32(Field(0));
  }

  /**
   * Static method to create a {@link UInt32} with value `0`.
   */
  static get one(): UInt32 {
    return new UInt32(Field(1));
  }
  /**
   * Turns the {@link UInt32} into a string.
   */
  toString(): string {
    return this.value.toString();
  }
  /**
   * Turns the {@link UInt32} into a {@link BigInt}.
   */
  toBigint() {
    return this.value.toBigInt();
  }
  /**
   * Turns the {@link UInt32} into a {@link UInt64}.
   */
  toUInt64(): UInt64 {
    // this is safe, because the UInt32 range is included in the UInt64 range
    return new UInt64(this.value);
  }

  static check(x: UInt32) {
    let actual = x.value.rangeCheckHelper(32);
    actual.assertEquals(x.value);
  }
  static toInput(x: UInt32): HashInput {
    return { packed: [[x.value, 32]] };
  }
  /**
   * Encodes this structure into a JSON-like object.
   */
  static toJSON(x: UInt32) {
    return x.value.toString();
  }

  /**
   * Decodes a JSON-like object into this structure.
   */
  static fromJSON<T extends AnyConstructor>(x: string): InstanceType<T> {
    return this.from(x) as any;
  }

  private static checkConstant(x: Field) {
    if (!x.isConstant()) return x;
    let xBig = x.toBigInt();
    if (xBig < 0n || xBig >= 1n << BigInt(this.NUM_BITS)) {
      throw Error(
        `UInt32: Expected number between 0 and 2^32 - 1, got ${xBig}`
      );
    }
    return x;
  }

  // this checks the range if the argument is a constant
  /**
   * Creates a new {@link UInt32}.
   */
  static from(x: UInt32 | Field | number | string | bigint) {
    if (x instanceof UInt32) x = x.value;
    return new this(this.checkConstant(Field(x)));
  }
  /**
   * Creates a {@link UInt32} with a value of 4,294,967,295.
   */
  static MAXINT() {
    return new UInt32(Field((1n << 32n) - 1n));
  }
  /**
   * Integer division with remainder.
   *
   * `x.divMod(y)` returns the quotient and the remainder.
   */
  divMod(y: UInt32 | number | string) {
    let x = this.value;
    let y_ = UInt32.from(y).value;

    if (x.isConstant() && y_.isConstant()) {
      let xn = x.toBigInt();
      let yn = y_.toBigInt();
      let q = xn / yn;
      let r = xn - q * yn;
      return {
        quotient: new UInt32(new Field(q.toString())),
        rest: new UInt32(new Field(r.toString())),
      };
    }

    y_ = y_.seal();

    let q = Provable.witness(
      Field,
      () => new Field(x.toBigInt() / y_.toBigInt())
    );

    q.rangeCheckHelper(UInt32.NUM_BITS).assertEquals(q);

    // TODO: Could be a bit more efficient
    let r = x.sub(q.mul(y_)).seal();
    r.rangeCheckHelper(UInt32.NUM_BITS).assertEquals(r);

    let r_ = new UInt32(r);
    let q_ = new UInt32(q);

    r_.assertLessThan(new UInt32(y_));

    return { quotient: q_, rest: r_ };
  }
  /**
   * Integer division.
   *
   * `x.div(y)` returns the floor of `x / y`, that is, the greatest
   * `z` such that `x * y <= x`.
   *
   */
  div(y: UInt32 | number) {
    return this.divMod(y).quotient;
  }
  /**
   * Integer remainder.
   *
   * `x.mod(y)` returns the value `z` such that `0 <= z < y` and
   * `x - z` is divisble by `y`.
   */
  mod(y: UInt32 | number) {
    return this.divMod(y).rest;
  }
  /**
   * Multiplication with overflow checking.
   */
  mul(y: UInt32 | number) {
    let z = this.value.mul(UInt32.from(y).value);
    z.rangeCheckHelper(UInt32.NUM_BITS).assertEquals(z);
    return new UInt32(z);
  }
  /**
   * Addition with overflow checking.
   */
  add(y: UInt32 | number) {
    let z = this.value.add(UInt32.from(y).value);
    z.rangeCheckHelper(UInt32.NUM_BITS).assertEquals(z);
    return new UInt32(z);
  }
  /**
   * Subtraction with underflow checking.
   */
  sub(y: UInt32 | number) {
    let z = this.value.sub(UInt32.from(y).value);
    z.rangeCheckHelper(UInt32.NUM_BITS).assertEquals(z);
    return new UInt32(z);
  }
  /**
   * @deprecated Use {@link lessThanOrEqual} instead.
   *
   * Checks if a {@link UInt32} is less than or equal to another one.
   */
  lte(y: UInt32) {
    if (this.value.isConstant() && y.value.isConstant()) {
      return Bool(this.value.toBigInt() <= y.value.toBigInt());
    } else {
      let xMinusY = this.value.sub(y.value).seal();
      let yMinusX = xMinusY.neg();
      let xMinusYFits = xMinusY
        .rangeCheckHelper(UInt32.NUM_BITS)
        .equals(xMinusY);
      let yMinusXFits = yMinusX
        .rangeCheckHelper(UInt32.NUM_BITS)
        .equals(yMinusX);
      xMinusYFits.or(yMinusXFits).assertEquals(true);
      // x <= y if y - x fits in 64 bits
      return yMinusXFits;
    }
  }

  /**
   * Checks if a {@link UInt32} is less than or equal to another one.
   */
  lessThanOrEqual(y: UInt32) {
    if (this.value.isConstant() && y.value.isConstant()) {
      return Bool(this.value.toBigInt() <= y.value.toBigInt());
    } else {
      let xMinusY = this.value.sub(y.value).seal();
      let yMinusX = xMinusY.neg();
      let xMinusYFits = xMinusY
        .rangeCheckHelper(UInt32.NUM_BITS)
        .equals(xMinusY);
      let yMinusXFits = yMinusX
        .rangeCheckHelper(UInt32.NUM_BITS)
        .equals(yMinusX);
      xMinusYFits.or(yMinusXFits).assertEquals(true);
      // x <= y if y - x fits in 64 bits
      return yMinusXFits;
    }
  }

  /**
   * @deprecated Use {@link assertLessThanOrEqual} instead.
   *
   * Asserts that a {@link UInt32} is less than or equal to another one.
   */
  assertLte(y: UInt32, message?: string) {
    this.assertLessThanOrEqual(y, message);
  }

  /**
   * Asserts that a {@link UInt32} is less than or equal to another one.
   */
  assertLessThanOrEqual(y: UInt32, message?: string) {
    if (this.value.isConstant() && y.value.isConstant()) {
      let x0 = this.value.toBigInt();
      let y0 = y.value.toBigInt();
      if (x0 > y0) {
        if (message !== undefined) throw Error(message);
        throw Error(`UInt32.assertLessThanOrEqual: expected ${x0} <= ${y0}`);
      }
      return;
    }
    let yMinusX = y.value.sub(this.value).seal();
    yMinusX.rangeCheckHelper(UInt32.NUM_BITS).assertEquals(yMinusX, message);
  }

  /**
   * @deprecated Use {@link lessThan} instead.
   *
   * Checks if a {@link UInt32} is less than another one.
   */
  lt(y: UInt32) {
    return this.lessThanOrEqual(y).and(this.value.equals(y.value).not());
  }

  /**
   * Checks if a {@link UInt32} is less than another one.
   */
  lessThan(y: UInt32) {
    return this.lessThanOrEqual(y).and(this.value.equals(y.value).not());
  }

  /**
   * @deprecated Use {@link assertLessThan} instead.
   *
   * Asserts that a {@link UInt32} is less than another one.
   */
  assertLt(y: UInt32, message?: string) {
    this.lessThan(y).assertEquals(true, message);
  }

  /**
   * Asserts that a {@link UInt32} is less than another one.
   */
  assertLessThan(y: UInt32, message?: string) {
    this.lessThan(y).assertEquals(true, message);
  }

  /**
   * @deprecated Use {@link greaterThan} instead.
   *
   * Checks if a {@link UInt32} is greater than another one.
   */
  gt(y: UInt32) {
    return y.lessThan(this);
  }

  /**
   * Checks if a {@link UInt32} is greater than another one.
   */
  greaterThan(y: UInt32) {
    return y.lessThan(this);
  }

  /**
   * @deprecated Use {@link assertGreaterThan} instead.
   *
   * Asserts that a {@link UInt32} is greater than another one.
   */
  assertGt(y: UInt32, message?: string) {
    y.assertLessThan(this, message);
  }

  /**
   * Asserts that a {@link UInt32} is greater than another one.
   */
  assertGreaterThan(y: UInt32, message?: string) {
    y.assertLessThan(this, message);
  }

  /**
   * @deprecated Use {@link greaterThanOrEqual} instead.
   *
   * Checks if a {@link UInt32} is greater than or equal to another one.
   */
  gte(y: UInt32) {
    return this.lessThan(y).not();
  }

  /**
   * Checks if a {@link UInt32} is greater than or equal to another one.
   */
  greaterThanOrEqual(y: UInt32) {
    return this.lessThan(y).not();
  }

  /**
   * @deprecated Use {@link assertGreaterThanOrEqual} instead.

   * 
   * Asserts that a {@link UInt32} is greater than or equal to another one.
   */
  assertGte(y: UInt32, message?: string) {
    y.assertLessThanOrEqual(this, message);
  }

  /**
   * Asserts that a {@link UInt32} is greater than or equal to another one.
   */
  assertGreaterThanOrEqual(y: UInt32, message?: string) {
    y.assertLessThanOrEqual(this, message);
  }
}

@CatchAndPrettifyStacktraceForAllMethods
class Sign extends CircuitValue {
  @prop value: Field; // +/- 1

  static get one() {
    return new Sign(Field(1));
  }
  static get minusOne() {
    return new Sign(Field(-1));
  }
  static check(x: Sign) {
    // x^2 === 1  <=>  x === 1 or x === -1
    x.value.square().assertEquals(Field(1));
  }
  static emptyValue(): Sign {
    return Sign.one;
  }
  static toInput(x: Sign): HashInput {
    return { packed: [[x.isPositive().toField(), 1]] };
  }
  static toJSON(x: Sign) {
    if (x.toString() === '1') return 'Positive';
    if (x.neg().toString() === '1') return 'Negative';
    throw Error(`Invalid Sign: ${x}`);
  }
  static fromJSON<T extends AnyConstructor>(
    x: 'Positive' | 'Negative'
  ): InstanceType<T> {
    return (x === 'Positive' ? new Sign(Field(1)) : new Sign(Field(-1))) as any;
  }
  neg() {
    return new Sign(this.value.neg());
  }
  mul(y: Sign) {
    return new Sign(this.value.mul(y.value));
  }
  isPositive() {
    return this.value.equals(Field(1));
  }
  toString() {
    return this.value.toString();
  }
}

type BalanceChange = Types.AccountUpdate['body']['balanceChange'];

/**
 * A 64 bit signed integer with values ranging from -18,446,744,073,709,551,615 to 18,446,744,073,709,551,615.
 */
@CatchAndPrettifyStacktraceForAllMethods
class Int64 extends CircuitValue implements BalanceChange {
  // * in the range [-2^64+1, 2^64-1], unlike a normal int64
  // * under- and overflowing is disallowed, similar to UInt64, unlike a normal int64+

  @prop magnitude: UInt64; // absolute value
  @prop sgn: Sign; // +/- 1

  // Some thoughts regarding the representation as field elements:
  // toFields returns the in-circuit representation, so the main objective is to minimize the number of constraints
  // that result from this representation. Therefore, I think the only candidate for an efficient 1-field representation
  // is the one where the Int64 is the field: toFields = Int64 => [Int64.magnitude.mul(Int64.sign)]. Anything else involving
  // bit packing would just lead to very inefficient circuit operations.
  //
  // So, is magnitude * sign ("1-field") a more efficient representation than (magnitude, sign) ("2-field")?
  // Several common operations like add, mul, etc, operate on 1-field so in 2-field they result in one additional multiplication
  // constraint per operand. However, the check operation (constraining to 64 bits + a sign) which is called at the introduction
  // of every witness, and also at the end of add, mul, etc, operates on 2-field. So here, the 1-field representation needs
  // to add an additional magnitude * sign = Int64 multiplication constraint, which will typically cancel out most of the gains
  // achieved by 1-field elsewhere.
  // There are some notable operations for which 2-field is definitely better:
  //
  // * div and mod (which do integer division with rounding on the magnitude)
  // * converting the Int64 to a Currency.Amount.Signed (for the zkapp balance), which has the exact same (magnitude, sign) representation we use here.
  //
  // The second point is one of the main things an Int64 is used for, and was the original motivation to use 2 fields.
  // Overall, I think the existing implementation is the optimal one.

  constructor(magnitude: UInt64, sgn = Sign.one) {
    super(magnitude, sgn);
  }

  /**
   * Creates a new {@link Int64} from a {@link Field}.
   *
   * Does check if the {@link Field} is within range.
   */
  private static fromFieldUnchecked(x: Field) {
    let TWO64 = 1n << 64n;
    let xBigInt = x.toBigInt();
    let isValidPositive = xBigInt < TWO64; // covers {0,...,2^64 - 1}
    let isValidNegative = Field.ORDER - xBigInt < TWO64; // {-2^64 + 1,...,-1}
    if (!isValidPositive && !isValidNegative)
      throw Error(`Int64: Expected a value between (-2^64, 2^64), got ${x}`);
    let magnitude = Field(isValidPositive ? x.toString() : x.neg().toString());
    let sign = isValidPositive ? Sign.one : Sign.minusOne;
    return new Int64(new UInt64(magnitude), sign);
  }

  // this doesn't check ranges because we assume they're already checked on UInts
  /**
   * Creates a new {@link Int64} from a {@link Field}.
   *
   * **Does not** check if the {@link Field} is within range.
   */
  static fromUnsigned(x: UInt64 | UInt32) {
    return new Int64(x instanceof UInt32 ? x.toUInt64() : x);
  }

  // this checks the range if the argument is a constant
  /**
   * Creates a new {@link Int64}.
   *
   * Check the range if the argument is a constant.
   */
  static from(x: Int64 | UInt32 | UInt64 | Field | number | string | bigint) {
    if (x instanceof Int64) return x;
    if (x instanceof UInt64 || x instanceof UInt32) {
      return Int64.fromUnsigned(x);
    }
    return Int64.fromFieldUnchecked(Field(x));
  }
  /**
   * Turns the {@link Int64} into a string.
   */
  toString() {
    let abs = this.magnitude.toString();
    let sgn = this.isPositive().toBoolean() || abs === '0' ? '' : '-';
    return sgn + abs;
  }
  isConstant() {
    return this.magnitude.value.isConstant() && this.sgn.isConstant();
  }

  // --- circuit-compatible operations below ---
  // the assumption here is that all Int64 values that appear in a circuit are already checked as valid
  // this is because Circuit.witness calls .check, which calls .check on each prop, i.e. UInt64 and Sign
  // so we only have to do additional checks if an operation on valid inputs can have an invalid outcome (example: overflow)
  /**
   * Static method to create a {@link Int64} with value `0`.
   */
  static get zero() {
    return new Int64(UInt64.zero);
  }
  /**
   * Static method to create a {@link Int64} with value `1`.
   */
  static get one() {
    return new Int64(UInt64.one);
  }
  /**
   * Static method to create a {@link Int64} with value `-1`.
   */
  static get minusOne() {
    return new Int64(UInt64.one).neg();
  }

  /**
   * Returns the {@link Field} value.
   */
  toField() {
    return this.magnitude.value.mul(this.sgn.value);
  }
  /**
   * Static method to create a {@link Int64} from a {@link Field}.
   */
  static fromField(x: Field): Int64 {
    // constant case - just return unchecked value
    if (x.isConstant()) return Int64.fromFieldUnchecked(x);
    // variable case - create a new checked witness and prove consistency with original field
    let xInt = Provable.witness(Int64, () => Int64.fromFieldUnchecked(x));
    xInt.toField().assertEquals(x); // sign(x) * |x| === x
    return xInt;
  }

  /**
   * Negates the value.
   *
   * `Int64.from(5).neg()` will turn into `Int64.from(-5)`
   */
  neg() {
    // doesn't need further check if `this` is valid
    return new Int64(this.magnitude, this.sgn.neg());
  }
  /**
   * Addition with overflow checking.
   */
  add(y: Int64 | number | string | bigint | UInt64 | UInt32) {
    let y_ = Int64.from(y);
    return Int64.fromField(this.toField().add(y_.toField()));
  }
  /**
   * Subtraction with underflow checking.
   */
  sub(y: Int64 | number | string | bigint | UInt64 | UInt32) {
    let y_ = Int64.from(y);
    return Int64.fromField(this.toField().sub(y_.toField()));
  }
  /**
   * Multiplication with overflow checking.
   */
  mul(y: Int64 | number | string | bigint | UInt64 | UInt32) {
    let y_ = Int64.from(y);
    return Int64.fromField(this.toField().mul(y_.toField()));
  }
  /**
   * Integer division.
   *
   * `x.div(y)` returns the floor of `x / y`, that is, the greatest
   * `z` such that `z * y <= x`.
   *
   */
  div(y: Int64 | number | string | bigint | UInt64 | UInt32) {
    let y_ = Int64.from(y);
    let { quotient } = this.magnitude.divMod(y_.magnitude);
    let sign = this.sgn.mul(y_.sgn);
    return new Int64(quotient, sign);
  }
  /**
   * Integer remainder.
   *
   * `x.mod(y)` returns the value `z` such that `0 <= z < y` and
   * `x - z` is divisble by `y`.
   */
  mod(y: UInt64 | number | string | bigint | UInt32) {
    let y_ = UInt64.from(y);
    let rest = this.magnitude.divMod(y_).rest.value;
    rest = Provable.if(this.isPositive(), rest, y_.value.sub(rest));
    return new Int64(new UInt64(rest));
  }

  /**
   * Checks if two values are equal.
   */
  equals(y: Int64 | number | string | bigint | UInt64 | UInt32) {
    let y_ = Int64.from(y);
    return this.toField().equals(y_.toField());
  }
  /**
   * Asserts that two values are equal.
   */
  assertEquals(
    y: Int64 | number | string | bigint | UInt64 | UInt32,
    message?: string
  ) {
    let y_ = Int64.from(y);
    this.toField().assertEquals(y_.toField(), message);
  }
  /**
   * Checks if the value is postive.
   */
  isPositive() {
    return this.sgn.isPositive();
  }
}<|MERGE_RESOLUTION|>--- conflicted
+++ resolved
@@ -2,11 +2,8 @@
 import { AnyConstructor, CircuitValue, prop } from './circuit_value.js';
 import { Types } from '../bindings/mina-transaction/types.js';
 import { HashInput } from './hash.js';
-<<<<<<< HEAD
 import { Provable } from './provable.js';
-=======
 import { CatchAndPrettifyStacktraceForAllMethods } from './errors.js';
->>>>>>> 2bc5ddf8
 
 // external API
 export { UInt32, UInt64, Int64, Sign };
