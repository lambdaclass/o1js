import { Field, Bool } from './core.js';
import { AnyConstructor, CircuitValue, Struct, prop } from './circuit_value.js';
import { Types } from '../bindings/mina-transaction/types.js';
import { HashInput } from './hash.js';
import { Provable } from './provable.js';
import { Gadgets } from './gadgets/gadgets.js';
<<<<<<< HEAD

=======
import { FieldVar, withMessage } from './field.js';
>>>>>>> ec789794
// external API
export { UInt8, UInt32, UInt64, Int64, Sign };

/**
 * A 64 bit unsigned integer with values ranging from 0 to 18,446,744,073,709,551,615.
 */
class UInt64 extends CircuitValue {
  @prop value: Field;
  static NUM_BITS = 64;

  constructor(x: UInt64 | UInt32 | Field | number | string | bigint) {
    if (x instanceof UInt64 || x instanceof UInt32) x = x.value;
    else if (!(x instanceof Field)) x = Field(x);
    super(x);
  }

  /**
   * Static method to create a {@link UInt64} with value `0`.
   */
  static get zero() {
    return new UInt64(Field(0));
  }
  /**
   * Static method to create a {@link UInt64} with value `1`.
   */
  static get one() {
    return new UInt64(Field(1));
  }
  /**
   * Turns the {@link UInt64} into a string.
   * @returns
   */
  toString() {
    return this.value.toString();
  }
  /**
   * Turns the {@link UInt64} into a {@link BigInt}.
   * @returns
   */
  toBigInt() {
    return this.value.toBigInt();
  }

  /**
   * Turns the {@link UInt64} into a {@link UInt32}, asserting that it fits in 32 bits.
   */
  toUInt32() {
    let uint32 = new UInt32(this.value);
    UInt32.check(uint32);
    return uint32;
  }

  /**
   * Turns the {@link UInt64} into a {@link UInt32}, clamping to the 32 bits range if it's too large.
   * ```ts
   * UInt64.from(4294967296).toUInt32Clamped().toString(); // "4294967295"
   * ```
   */
  toUInt32Clamped() {
    let max = (1n << 32n) - 1n;
    return Provable.if(
      this.greaterThan(UInt64.from(max)),
      UInt32.from(max),
      new UInt32(this.value)
    );
  }

  static check(x: UInt64) {
    Gadgets.rangeCheckN(UInt64.NUM_BITS, x.value);
  }

  static toInput(x: UInt64): HashInput {
    return { packed: [[x.value, 64]] };
  }

  /**
   * Encodes this structure into a JSON-like object.
   */
  static toJSON(x: UInt64) {
    return x.value.toString();
  }

  /**
   * Decodes a JSON-like object into this structure.
   */
  static fromJSON<T extends AnyConstructor>(x: string): InstanceType<T> {
    return this.from(x) as any;
  }

  private static checkConstant(x: Field) {
    if (!x.isConstant()) return x;
    let xBig = x.toBigInt();
    if (xBig < 0n || xBig >= 1n << BigInt(this.NUM_BITS)) {
      throw Error(
        `UInt64: Expected number between 0 and 2^64 - 1, got ${xBig}`
      );
    }
    return x;
  }

  // this checks the range if the argument is a constant
  /**
   * Creates a new {@link UInt64}.
   */
  static from(x: UInt64 | UInt32 | Field | number | string | bigint) {
    if (x instanceof UInt64 || x instanceof UInt32) x = x.value;
    return new this(this.checkConstant(Field(x)));
  }

  /**
   * Creates a {@link UInt64} with a value of 18,446,744,073,709,551,615.
   */
  static MAXINT() {
    return new UInt64(Field((1n << 64n) - 1n));
  }

  /**
   * Integer division with remainder.
   *
   * `x.divMod(y)` returns the quotient and the remainder.
   */
  divMod(y: UInt64 | number | string) {
    let x = this.value;
    let y_ = UInt64.from(y).value;

    if (this.value.isConstant() && y_.isConstant()) {
      let xn = x.toBigInt();
      let yn = y_.toBigInt();
      let q = xn / yn;
      let r = xn - q * yn;
      return {
        quotient: new UInt64(Field(q)),
        rest: new UInt64(Field(r)),
      };
    }

    y_ = y_.seal();

    let q = Provable.witness(
      Field,
      () => new Field(x.toBigInt() / y_.toBigInt())
    );

    Gadgets.rangeCheckN(UInt64.NUM_BITS, q);

    // TODO: Could be a bit more efficient
    let r = x.sub(q.mul(y_)).seal();
    Gadgets.rangeCheckN(UInt64.NUM_BITS, r);

    let r_ = new UInt64(r);
    let q_ = new UInt64(q);

    r_.assertLessThan(new UInt64(y_));

    return { quotient: q_, rest: r_ };
  }

  /**
   * Integer division.
   *
   * `x.div(y)` returns the floor of `x / y`, that is, the greatest
   * `z` such that `z * y <= x`.
   *
   */
  div(y: UInt64 | number) {
    return this.divMod(y).quotient;
  }

  /**
   * Integer remainder.
   *
   * `x.mod(y)` returns the value `z` such that `0 <= z < y` and
   * `x - z` is divisble by `y`.
   */
  mod(y: UInt64 | number) {
    return this.divMod(y).rest;
  }

  /**
   * Multiplication with overflow checking.
   */
  mul(y: UInt64 | number) {
    let z = this.value.mul(UInt64.from(y).value);
    Gadgets.rangeCheckN(UInt64.NUM_BITS, z);
    return new UInt64(z);
  }

  /**
   * Addition with overflow checking.
   */
  add(y: UInt64 | number) {
    let z = this.value.add(UInt64.from(y).value);
    Gadgets.rangeCheckN(UInt64.NUM_BITS, z);
    return new UInt64(z);
  }

  /**
   * Subtraction with underflow checking.
   */
  sub(y: UInt64 | number) {
    let z = this.value.sub(UInt64.from(y).value);
    Gadgets.rangeCheckN(UInt64.NUM_BITS, z);
    return new UInt64(z);
  }

  /**
   * Bitwise XOR gadget on {@link Field} elements. Equivalent to the [bitwise XOR `^` operator in JavaScript](https://developer.mozilla.org/en-US/docs/Web/JavaScript/Reference/Operators/Bitwise_XOR).
   * A XOR gate works by comparing two bits and returning `1` if two bits differ, and `0` if two bits are equal.
   *
   * This gadget builds a chain of XOR gates recursively.
   *
   * You can find more details about the implementation in the [Mina book](https://o1-labs.github.io/proof-systems/specs/kimchi.html?highlight=gates#xor-1)
   *
   * @param x {@link UInt64} element to XOR.
   *
   * @example
   * ```ts
   * let a = UInt64.from(0b0101);
   * let b = UInt64.from(0b0011);
   *
   * let c = a.xor(b);
   * c.assertEquals(0b0110);
   * ```
   */
  xor(x: UInt64) {
    return Gadgets.xor(this.value, x.value, UInt64.NUM_BITS);
  }

  /**
   * Bitwise NOT gate on {@link Field} elements. Similar to the [bitwise
   * NOT `~` operator in JavaScript](https://developer.mozilla.org/en-US/docs/
   * Web/JavaScript/Reference/Operators/Bitwise_NOT).
   *
   * **Note:** The NOT gate operates over 64 bit for UInt64 types.
   *
   * A NOT gate works by returning `1` in each bit position if the
   * corresponding bit of the operand is `0`, and returning `0` if the
   * corresponding bit of the operand is `1`.
   *
   * NOT is implemented as a subtraction of the input from the all one bitmask
   *
   * You can find more details about the implementation in the [Mina book](https://o1-labs.github.io/proof-systems/specs/kimchi.html?highlight=gates#not)
   *
   * @example
   * ```ts
   * // NOTing 4 bits with the unchecked version
   * let a = UInt64.from(0b0101);
   * let b = a.not(false);
   *
   * console.log(b.toBigInt().toString(2));
   * // 1111111111111111111111111111111111111111111111111111111111111010
   *
   * ```
   *
   * @param a - The value to apply NOT to.
   *
   */
  not() {
    return Gadgets.not(this.value, UInt64.NUM_BITS, false);
  }

  /**
   * A (left and right) rotation operates similarly to the shift operation (`<<` for left and `>>` for right) in JavaScript,
   * with the distinction that the bits are circulated to the opposite end of a 64-bit representation rather than being discarded.
   * For a left rotation, this means that bits shifted off the left end reappear at the right end.
   * Conversely, for a right rotation, bits shifted off the right end reappear at the left end.
   *
   * It’s important to note that these operations are performed considering the big-endian 64-bit representation of the number,
   * where the most significant (64th) bit is on the left end and the least significant bit is on the right end.
   * The `direction` parameter is a string that accepts either `'left'` or `'right'`, determining the direction of the rotation.
   *
   * To safely use `rotate()`, you need to make sure that the value passed in is range-checked to 64 bits;
   * for example, using {@link Gadgets.rangeCheck64}.
   *
   * You can find more details about the implementation in the [Mina book](https://o1-labs.github.io/proof-systems/specs/kimchi.html?highlight=gates#rotation)
   *
   * @param bits amount of bits to rotate this {@link UInt64} element with.
   * @param direction left or right rotation direction.
   *
   *
   * @example
   * ```ts
   * const x = UInt64.from(0b001100);
   * const y = x.rotate(2, 'left');
   * const z = x.rotate(2, 'right'); // right rotation by 2 bits
   * y.assertEquals(0b110000);
   * z.assertEquals(0b000011);
   * ```
   */
  rotate(bits: number, direction: 'left' | 'right' = 'left') {
    return Gadgets.rotate64(this.value, bits, direction);
  }

  /**
   * Performs a left shift operation on the provided {@link UInt64} element.
   * This operation is similar to the `<<` shift operation in JavaScript,
   * where bits are shifted to the left, and the overflowing bits are discarded.
   *
   * It’s important to note that these operations are performed considering the big-endian 64-bit representation of the number,
   * where the most significant (64th) bit is on the left end and the least significant bit is on the right end.
   *
   * @param bits Amount of bits to shift the {@link UInt64} element to the left. The amount should be between 0 and 64 (or else the shift will fail).
   *
   * @example
   * ```ts
   * const x = UInt64.from(0b001100); // 12 in binary
   * const y = x.leftShift(2); // left shift by 2 bits
   * y.assertEquals(0b110000); // 48 in binary
   * ```
   */
  leftShift(bits: number) {
    return Gadgets.leftShift64(this.value, bits);
  }

  /**
   * Performs a left right operation on the provided {@link UInt64} element.
   * This operation is similar to the `>>` shift operation in JavaScript,
   * where bits are shifted to the right, and the overflowing bits are discarded.
   *
   * It’s important to note that these operations are performed considering the big-endian 64-bit representation of the number,
   * where the most significant (64th) bit is on the left end and the least significant bit is on the right end.
   *
   * @param bits Amount of bits to shift the {@link UInt64} element to the right. The amount should be between 0 and 64 (or else the shift will fail).
   *
   * @example
   * ```ts
   * const x = UInt64.from(0b001100); // 12 in binary
   * const y = x.rightShift(2); // left shift by 2 bits
   * y.assertEquals(0b000011); // 48 in binary
   * ```
   */
  rightShift(bits: number) {
    return Gadgets.leftShift64(this.value, bits);
  }

  /**
   * Bitwise AND gadget on {@link UInt64} elements. Equivalent to the [bitwise AND `&` operator in JavaScript](https://developer.mozilla.org/en-US/docs/Web/JavaScript/Reference/Operators/Bitwise_AND).
   * The AND gate works by comparing two bits and returning `1` if both bits are `1`, and `0` otherwise.
   *
   * It can be checked by a double generic gate that verifies the following relationship between the values below.
   *
   * The generic gate verifies:\
   * `a + b = sum` and the conjunction equation `2 * and = sum - xor`\
   * Where:\
   * `a + b = sum`\
   * `a ^ b = xor`\
   * `a & b = and`
   *
   * You can find more details about the implementation in the [Mina book](https://o1-labs.github.io/proof-systems/specs/kimchi.html?highlight=gates#and)
   *
   *
   * @example
   * ```typescript
   * let a = UInt64.from(3);    // ... 000011
   * let b = UInt64.from(5);    // ... 000101
   *
   * let c = a.and(b);    // ... 000001
   * c.assertEquals(1);
   * ```
   */
  and(x: UInt64) {
    return Gadgets.and(this.value, x.value, UInt64.NUM_BITS);
  }

  /**
   * @deprecated Use {@link lessThanOrEqual} instead.
   *
   * Checks if a {@link UInt64} is less than or equal to another one.
   */
  lte(y: UInt64) {
    if (this.value.isConstant() && y.value.isConstant()) {
      return Bool(this.value.toBigInt() <= y.value.toBigInt());
    } else {
      let xMinusY = this.value.sub(y.value).seal();
      let yMinusX = xMinusY.neg();

      let xMinusYFits = Gadgets.isInRangeN(UInt64.NUM_BITS, xMinusY);

      let yMinusXFits = Gadgets.isInRangeN(UInt64.NUM_BITS, yMinusX);

      xMinusYFits.or(yMinusXFits).assertEquals(true);
      // x <= y if y - x fits in 64 bits
      return yMinusXFits;
    }
  }

  /**
   * Checks if a {@link UInt64} is less than or equal to another one.
   */
  lessThanOrEqual(y: UInt64) {
    if (this.value.isConstant() && y.value.isConstant()) {
      return Bool(this.value.toBigInt() <= y.value.toBigInt());
    } else {
      let xMinusY = this.value.sub(y.value).seal();
      let yMinusX = xMinusY.neg();

      let xMinusYFits = Gadgets.isInRangeN(UInt64.NUM_BITS, xMinusY);

      let yMinusXFits = Gadgets.isInRangeN(UInt64.NUM_BITS, yMinusX);

      xMinusYFits.or(yMinusXFits).assertEquals(true);
      // x <= y if y - x fits in 64 bits
      return yMinusXFits;
    }
  }

  /**
   * @deprecated Use {@link assertLessThanOrEqual} instead.
   *
   * Asserts that a {@link UInt64} is less than or equal to another one.
   */
  assertLte(y: UInt64, message?: string) {
    this.assertLessThanOrEqual(y, message);
  }

  /**
   * Asserts that a {@link UInt64} is less than or equal to another one.
   */
  assertLessThanOrEqual(y: UInt64, message?: string) {
    if (this.value.isConstant() && y.value.isConstant()) {
      let x0 = this.value.toBigInt();
      let y0 = y.value.toBigInt();
      if (x0 > y0) {
        if (message !== undefined) throw Error(message);
        throw Error(`UInt64.assertLessThanOrEqual: expected ${x0} <= ${y0}`);
      }
      return;
    }
    let yMinusX = y.value.sub(this.value).seal();
    Gadgets.rangeCheckN(UInt64.NUM_BITS, yMinusX, message);
  }

  /**
   * @deprecated Use {@link lessThan} instead.
   *
   * Checks if a {@link UInt64} is less than another one.
   */
  lt(y: UInt64) {
    return this.lessThanOrEqual(y).and(this.value.equals(y.value).not());
  }

  /**
   *
   * Checks if a {@link UInt64} is less than another one.
   */
  lessThan(y: UInt64) {
    return this.lessThanOrEqual(y).and(this.value.equals(y.value).not());
  }

  /**
   *
   * @deprecated Use {@link assertLessThan} instead.
   *
   * Asserts that a {@link UInt64} is less than another one.
   */
  assertLt(y: UInt64, message?: string) {
    this.lessThan(y).assertEquals(true, message);
  }

  /**
   * Asserts that a {@link UInt64} is less than another one.
   */
  assertLessThan(y: UInt64, message?: string) {
    this.lessThan(y).assertEquals(true, message);
  }

  /**
   * @deprecated Use {@link greaterThan} instead.
   *
   * Checks if a {@link UInt64} is greater than another one.
   */
  gt(y: UInt64) {
    return y.lessThan(this);
  }

  /**
   * Checks if a {@link UInt64} is greater than another one.
   */
  greaterThan(y: UInt64) {
    return y.lessThan(this);
  }

  /**
   * @deprecated Use {@link assertGreaterThan} instead.
   *
   * Asserts that a {@link UInt64} is greater than another one.
   */
  assertGt(y: UInt64, message?: string) {
    y.assertLessThan(this, message);
  }

  /**
   * Asserts that a {@link UInt64} is greater than another one.
   */
  assertGreaterThan(y: UInt64, message?: string) {
    y.assertLessThan(this, message);
  }

  /**
   * @deprecated Use {@link greaterThanOrEqual} instead.
   *
   * Checks if a {@link UInt64} is greater than or equal to another one.
   */
  gte(y: UInt64) {
    return this.lessThan(y).not();
  }

  /**
   * Checks if a {@link UInt64} is greater than or equal to another one.
   */
  greaterThanOrEqual(y: UInt64) {
    return this.lessThan(y).not();
  }

  /**
   * @deprecated Use {@link assertGreaterThanOrEqual} instead.
   *
   * Asserts that a {@link UInt64} is greater than or equal to another one.
   */
  assertGte(y: UInt64, message?: string) {
    y.assertLessThanOrEqual(this, message);
  }

  /**
   * Asserts that a {@link UInt64} is greater than or equal to another one.
   */
  assertGreaterThanOrEqual(y: UInt64, message?: string) {
    y.assertLessThanOrEqual(this, message);
  }
}
/**
 * A 32 bit unsigned integer with values ranging from 0 to 4,294,967,295.
 */
class UInt32 extends CircuitValue {
  @prop value: Field;
  static NUM_BITS = 32;

  constructor(x: UInt32 | Field | number | string | bigint) {
    if (x instanceof UInt32) x = x.value;
    else if (!(x instanceof Field)) x = Field(x);
    super(x);
  }

  /**
   * Static method to create a {@link UInt32} with value `0`.
   */
  static get zero(): UInt32 {
    return new UInt32(Field(0));
  }

  /**
   * Static method to create a {@link UInt32} with value `0`.
   */
  static get one(): UInt32 {
    return new UInt32(Field(1));
  }
  /**
   * Turns the {@link UInt32} into a string.
   */
  toString(): string {
    return this.value.toString();
  }
  /**
   * Turns the {@link UInt32} into a {@link BigInt}.
   */
  toBigint() {
    return this.value.toBigInt();
  }
  /**
   * Turns the {@link UInt32} into a {@link UInt64}.
   */
  toUInt64(): UInt64 {
    // this is safe, because the UInt32 range is included in the UInt64 range
    return new UInt64(this.value);
  }

  static check(x: UInt32) {
    Gadgets.rangeCheck32(x.value);
  }
  static toInput(x: UInt32): HashInput {
    return { packed: [[x.value, 32]] };
  }
  /**
   * Encodes this structure into a JSON-like object.
   */
  static toJSON(x: UInt32) {
    return x.value.toString();
  }

  /**
   * Decodes a JSON-like object into this structure.
   */
  static fromJSON<T extends AnyConstructor>(x: string): InstanceType<T> {
    return this.from(x) as any;
  }

  private static checkConstant(x: Field) {
    if (!x.isConstant()) return x;
    let xBig = x.toBigInt();
    if (xBig < 0n || xBig >= 1n << BigInt(this.NUM_BITS)) {
      throw Error(
        `UInt32: Expected number between 0 and 2^32 - 1, got ${xBig}`
      );
    }
    return x;
  }

  // this checks the range if the argument is a constant
  /**
   * Creates a new {@link UInt32}.
   */
  static from(x: UInt32 | Field | number | string | bigint) {
    if (x instanceof UInt32) x = x.value;
    return new this(this.checkConstant(Field(x)));
  }

  /**
   * Creates a {@link UInt32} with a value of 4,294,967,295.
   */
  static MAXINT() {
    return new UInt32(Field((1n << 32n) - 1n));
  }

  /**
   * Integer division with remainder.
   *
   * `x.divMod(y)` returns the quotient and the remainder.
   */
  divMod(y: UInt32 | number | string) {
    let x = this.value;
    let y_ = UInt32.from(y).value;

    if (x.isConstant() && y_.isConstant()) {
      let xn = x.toBigInt();
      let yn = y_.toBigInt();
      let q = xn / yn;
      let r = xn - q * yn;
      return {
        quotient: new UInt32(new Field(q.toString())),
        rest: new UInt32(new Field(r.toString())),
      };
    }

    y_ = y_.seal();

    let q = Provable.witness(
      Field,
      () => new Field(x.toBigInt() / y_.toBigInt())
    );

    Gadgets.rangeCheck32(q);

    // TODO: Could be a bit more efficient
    let r = x.sub(q.mul(y_)).seal();
    Gadgets.rangeCheck32(r);

    let r_ = new UInt32(r);
    let q_ = new UInt32(q);

    r_.assertLessThan(new UInt32(y_));

    return { quotient: q_, rest: r_ };
  }
  /**
   * Integer division.
   *
   * `x.div(y)` returns the floor of `x / y`, that is, the greatest
   * `z` such that `x * y <= x`.
   *
   */
  div(y: UInt32 | number) {
    return this.divMod(y).quotient;
  }
  /**
   * Integer remainder.
   *
   * `x.mod(y)` returns the value `z` such that `0 <= z < y` and
   * `x - z` is divisble by `y`.
   */
  mod(y: UInt32 | number) {
    return this.divMod(y).rest;
  }
  /**
   * Multiplication with overflow checking.
   */
  mul(y: UInt32 | number) {
    let z = this.value.mul(UInt32.from(y).value);
    Gadgets.rangeCheck32(z);
    return new UInt32(z);
  }
  /**
   * Addition with overflow checking.
   */
  add(y: UInt32 | number) {
    let z = this.value.add(UInt32.from(y).value);
    Gadgets.rangeCheck32(z);
    return new UInt32(z);
  }
  /**
   * Subtraction with underflow checking.
   */
  sub(y: UInt32 | number) {
    let z = this.value.sub(UInt32.from(y).value);
    Gadgets.rangeCheck32(z);
    return new UInt32(z);
  }

  /**
   * Bitwise XOR gadget on {@link UInt32} elements. Equivalent to the [bitwise XOR `^` operator in JavaScript](https://developer.mozilla.org/en-US/docs/Web/JavaScript/Reference/Operators/Bitwise_XOR).
   * A XOR gate works by comparing two bits and returning `1` if two bits differ, and `0` if two bits are equal.
   *
   * This gadget builds a chain of XOR gates recursively.
   *
   * You can find more details about the implementation in the [Mina book](https://o1-labs.github.io/proof-systems/specs/kimchi.html?highlight=gates#xor-1)
   *
   * @param x {@link UInt32} element to compare.
   *
   * @example
   * ```ts
   * let a = UInt32.from(0b0101);
   * let b = UInt32.from(0b0011);
   *
   * let c = a.xor(b);
   * c.assertEquals(0b0110);
   * ```
   */
  xor(x: UInt32) {
    return Gadgets.xor(this.value, x.value, UInt32.NUM_BITS);
  }

  /**
   * Bitwise NOT gate on {@link UInt32} elements. Similar to the [bitwise
   * NOT `~` operator in JavaScript](https://developer.mozilla.org/en-US/docs/
   * Web/JavaScript/Reference/Operators/Bitwise_NOT).
   *
   * **Note:** The NOT gate operates over 32 bit for UInt32 types.
   *
   * A NOT gate works by returning `1` in each bit position if the
   * corresponding bit of the operand is `0`, and returning `0` if the
   * corresponding bit of the operand is `1`.
   *
   * NOT is implemented as a subtraction of the input from the all one bitmask.
   *
   * You can find more details about the implementation in the [Mina book](https://o1-labs.github.io/proof-systems/specs/kimchi.html?highlight=gates#not)
   *
   * @example
   * ```ts
   * // NOTing 4 bits with the unchecked version
   * let a = UInt32.from(0b0101);
   * let b = a.not();
   *
   * console.log(b.toBigInt().toString(2));
   * // 11111111111111111111111111111010
   * ```
   *
   * @param a - The value to apply NOT to.
   */
  not() {
    return Gadgets.not(this.value, UInt32.NUM_BITS, false);
  }

  /**
   * A (left and right) rotation operates similarly to the shift operation (`<<` for left and `>>` for right) in JavaScript,
   * with the distinction that the bits are circulated to the opposite end of a 64-bit representation rather than being discarded.
   * For a left rotation, this means that bits shifted off the left end reappear at the right end.
   * Conversely, for a right rotation, bits shifted off the right end reappear at the left end.
   *
   * It’s important to note that these operations are performed considering the big-endian 64-bit representation of the number,
   * where the most significant (64th) bit is on the left end and the least significant bit is on the right end.
   * The `direction` parameter is a string that accepts either `'left'` or `'right'`, determining the direction of the rotation.
   *
   * To safely use `rotate()`, you need to make sure that the value passed in is range-checked to 64 bits;
   * for example, using {@link Gadgets.rangeCheck64}.
   *
   * You can find more details about the implementation in the [Mina book](https://o1-labs.github.io/proof-systems/specs/kimchi.html?highlight=gates#rotation)
   *
   * @param bits amount of bits to rotate this {@link UInt32} element with.
   * @param direction left or right rotation direction.
   *
   *
   * @example
   * ```ts
   * const x = UInt32.from(0b001100);
   * const y = x.rotate(2, 'left');
   * const z = x.rotate(2, 'right'); // right rotation by 2 bits
   * y.assertEquals(0b110000);
   * z.assertEquals(0b000011);
   * ```
   */
  rotate(bits: number, direction: 'left' | 'right' = 'left') {
    return Gadgets.rotate32(this.value, bits, direction);
  }

  /**
   * Performs a left shift operation on the provided {@link UInt32} element.
   * This operation is similar to the `<<` shift operation in JavaScript,
   * where bits are shifted to the left, and the overflowing bits are discarded.
   *
   * It’s important to note that these operations are performed considering the big-endian 32-bit representation of the number,
   * where the most significant (32th) bit is on the left end and the least significant bit is on the right end.
   *
   * The operation expects the input to be range checked to 32 bit.
   *
   * @param bits Amount of bits to shift the {@link UInt32} element to the left. The amount should be between 0 and 32 (or else the shift will fail).
   *
   * @example
   * ```ts
   * const x = UInt32.from(0b001100); // 12 in binary
   * const y = x.leftShift(2); // left shift by 2 bits
   * y.assertEquals(0b110000); // 48 in binary
   * ```
   */
  leftShift(bits: number) {
    return Gadgets.leftShift32(this.value, bits);
  }

  /**
   * Performs a left right operation on the provided {@link UInt32} element.
   * This operation is similar to the `>>` shift operation in JavaScript,
   * where bits are shifted to the right, and the overflowing bits are discarded.
   *
   * It’s important to note that these operations are performed considering the big-endian 32-bit representation of the number,
   * where the most significant (32th) bit is on the left end and the least significant bit is on the right end.
   *
   * @param bits Amount of bits to shift the {@link UInt32} element to the right. The amount should be between 0 and 32 (or else the shift will fail).
   *
   * The operation expects the input to be range checked to 32 bit.
   *
   * @example
   * ```ts
   * const x = UInt32.from(0b001100); // 12 in binary
   * const y = x.rightShift(2); // left shift by 2 bits
   * y.assertEquals(0b000011); // 48 in binary
   * ```
   */
  rightShift(bits: number) {
    return Gadgets.rightShift64(this.value, bits);
  }

  /**
   * Bitwise AND gadget on {@link UInt32} elements. Equivalent to the [bitwise AND `&` operator in JavaScript](https://developer.mozilla.org/en-US/docs/Web/JavaScript/Reference/Operators/Bitwise_AND).
   * The AND gate works by comparing two bits and returning `1` if both bits are `1`, and `0` otherwise.
   *
   * It can be checked by a double generic gate that verifies the following relationship between the values below.
   *
   * The generic gate verifies:\
   * `a + b = sum` and the conjunction equation `2 * and = sum - xor`\
   * Where:\
   * `a + b = sum`\
   * `a ^ b = xor`\
   * `a & b = and`
   *
   * You can find more details about the implementation in the [Mina book](https://o1-labs.github.io/proof-systems/specs/kimchi.html?highlight=gates#and)
   *
   *
   * @example
   * ```typescript
   * let a = UInt32.from(3);    // ... 000011
   * let b = UInt32.from(5);    // ... 000101
   *
   * let c = a.and(b, 2);    // ... 000001
   * c.assertEquals(1);
   * ```
   */
  and(x: UInt32) {
    return Gadgets.and(this.value, x.value, UInt32.NUM_BITS);
  }

  /**
   * @deprecated Use {@link lessThanOrEqual} instead.
   *
   * Checks if a {@link UInt32} is less than or equal to another one.
   */
  lte(y: UInt32) {
    if (this.value.isConstant() && y.value.isConstant()) {
      return Bool(this.value.toBigInt() <= y.value.toBigInt());
    } else {
      let xMinusY = this.value.sub(y.value).seal();
      let yMinusX = xMinusY.neg();
      let xMinusYFits = Gadgets.isInRangeN(UInt32.NUM_BITS, xMinusY);
      let yMinusXFits = Gadgets.isInRangeN(UInt32.NUM_BITS, yMinusX);
      xMinusYFits.or(yMinusXFits).assertEquals(true);
      // x <= y if y - x fits in 64 bits
      return yMinusXFits;
    }
  }

  /**
   * Checks if a {@link UInt32} is less than or equal to another one.
   */
  lessThanOrEqual(y: UInt32) {
    if (this.value.isConstant() && y.value.isConstant()) {
      return Bool(this.value.toBigInt() <= y.value.toBigInt());
    } else {
      let xMinusY = this.value.sub(y.value).seal();
      let yMinusX = xMinusY.neg();
      let xMinusYFits = Gadgets.isInRangeN(UInt32.NUM_BITS, xMinusY);
      let yMinusXFits = Gadgets.isInRangeN(UInt32.NUM_BITS, yMinusX);
      xMinusYFits.or(yMinusXFits).assertEquals(true);
      // x <= y if y - x fits in 64 bits
      return yMinusXFits;
    }
  }

  /**
   * @deprecated Use {@link assertLessThanOrEqual} instead.
   *
   * Asserts that a {@link UInt32} is less than or equal to another one.
   */
  assertLte(y: UInt32, message?: string) {
    this.assertLessThanOrEqual(y, message);
  }

  /**
   * Asserts that a {@link UInt32} is less than or equal to another one.
   */
  assertLessThanOrEqual(y: UInt32, message?: string) {
    if (this.value.isConstant() && y.value.isConstant()) {
      let x0 = this.value.toBigInt();
      let y0 = y.value.toBigInt();
      if (x0 > y0) {
        if (message !== undefined) throw Error(message);
        throw Error(`UInt32.assertLessThanOrEqual: expected ${x0} <= ${y0}`);
      }
      return;
    }
    let yMinusX = y.value.sub(this.value).seal();
    Gadgets.rangeCheckN(UInt32.NUM_BITS, yMinusX, message);
  }

  /**
   * @deprecated Use {@link lessThan} instead.
   *
   * Checks if a {@link UInt32} is less than another one.
   */
  lt(y: UInt32) {
    return this.lessThanOrEqual(y).and(this.value.equals(y.value).not());
  }

  /**
   * Checks if a {@link UInt32} is less than another one.
   */
  lessThan(y: UInt32) {
    return this.lessThanOrEqual(y).and(this.value.equals(y.value).not());
  }

  /**
   * @deprecated Use {@link assertLessThan} instead.
   *
   * Asserts that a {@link UInt32} is less than another one.
   */
  assertLt(y: UInt32, message?: string) {
    this.lessThan(y).assertEquals(true, message);
  }

  /**
   * Asserts that a {@link UInt32} is less than another one.
   */
  assertLessThan(y: UInt32, message?: string) {
    this.lessThan(y).assertEquals(true, message);
  }

  /**
   * @deprecated Use {@link greaterThan} instead.
   *
   * Checks if a {@link UInt32} is greater than another one.
   */
  gt(y: UInt32) {
    return y.lessThan(this);
  }

  /**
   * Checks if a {@link UInt32} is greater than another one.
   */
  greaterThan(y: UInt32) {
    return y.lessThan(this);
  }

  /**
   * @deprecated Use {@link assertGreaterThan} instead.
   *
   * Asserts that a {@link UInt32} is greater than another one.
   */
  assertGt(y: UInt32, message?: string) {
    y.assertLessThan(this, message);
  }

  /**
   * Asserts that a {@link UInt32} is greater than another one.
   */
  assertGreaterThan(y: UInt32, message?: string) {
    y.assertLessThan(this, message);
  }

  /**
   * @deprecated Use {@link greaterThanOrEqual} instead.
   *
   * Checks if a {@link UInt32} is greater than or equal to another one.
   */
  gte(y: UInt32) {
    return this.lessThan(y).not();
  }

  /**
   * Checks if a {@link UInt32} is greater than or equal to another one.
   */
  greaterThanOrEqual(y: UInt32) {
    return this.lessThan(y).not();
  }

  /**
   * @deprecated Use {@link assertGreaterThanOrEqual} instead.

   * 
   * Asserts that a {@link UInt32} is greater than or equal to another one.
   */
  assertGte(y: UInt32, message?: string) {
    y.assertLessThanOrEqual(this, message);
  }

  /**
   * Asserts that a {@link UInt32} is greater than or equal to another one.
   */
  assertGreaterThanOrEqual(y: UInt32, message?: string) {
    y.assertLessThanOrEqual(this, message);
  }
}

class Sign extends CircuitValue {
  @prop value: Field; // +/- 1

  static get one() {
    return new Sign(Field(1));
  }
  static get minusOne() {
    return new Sign(Field(-1));
  }
  static check(x: Sign) {
    // x^2 === 1  <=>  x === 1 or x === -1
    x.value.square().assertEquals(Field(1));
  }
  static empty<T extends AnyConstructor>(): InstanceType<T> {
    return Sign.one as any;
  }
  static toInput(x: Sign): HashInput {
    return { packed: [[x.isPositive().toField(), 1]] };
  }
  static toJSON(x: Sign) {
    if (x.toString() === '1') return 'Positive';
    if (x.neg().toString() === '1') return 'Negative';
    throw Error(`Invalid Sign: ${x}`);
  }
  static fromJSON<T extends AnyConstructor>(
    x: 'Positive' | 'Negative'
  ): InstanceType<T> {
    return (x === 'Positive' ? new Sign(Field(1)) : new Sign(Field(-1))) as any;
  }
  neg() {
    return new Sign(this.value.neg());
  }
  mul(y: Sign) {
    return new Sign(this.value.mul(y.value));
  }
  isPositive() {
    return this.value.equals(Field(1));
  }
  toString() {
    return this.value.toString();
  }
}

type BalanceChange = Types.AccountUpdate['body']['balanceChange'];

/**
 * A 64 bit signed integer with values ranging from -18,446,744,073,709,551,615 to 18,446,744,073,709,551,615.
 */
class Int64 extends CircuitValue implements BalanceChange {
  // * in the range [-2^64+1, 2^64-1], unlike a normal int64
  // * under- and overflowing is disallowed, similar to UInt64, unlike a normal int64+

  @prop magnitude: UInt64; // absolute value
  @prop sgn: Sign; // +/- 1

  // Some thoughts regarding the representation as field elements:
  // toFields returns the in-circuit representation, so the main objective is to minimize the number of constraints
  // that result from this representation. Therefore, I think the only candidate for an efficient 1-field representation
  // is the one where the Int64 is the field: toFields = Int64 => [Int64.magnitude.mul(Int64.sign)]. Anything else involving
  // bit packing would just lead to very inefficient circuit operations.
  //
  // So, is magnitude * sign ("1-field") a more efficient representation than (magnitude, sign) ("2-field")?
  // Several common operations like add, mul, etc, operate on 1-field so in 2-field they result in one additional multiplication
  // constraint per operand. However, the check operation (constraining to 64 bits + a sign) which is called at the introduction
  // of every witness, and also at the end of add, mul, etc, operates on 2-field. So here, the 1-field representation needs
  // to add an additional magnitude * sign = Int64 multiplication constraint, which will typically cancel out most of the gains
  // achieved by 1-field elsewhere.
  // There are some notable operations for which 2-field is definitely better:
  //
  // * div and mod (which do integer division with rounding on the magnitude)
  // * converting the Int64 to a Currency.Amount.Signed (for the zkapp balance), which has the exact same (magnitude, sign) representation we use here.
  //
  // The second point is one of the main things an Int64 is used for, and was the original motivation to use 2 fields.
  // Overall, I think the existing implementation is the optimal one.

  constructor(magnitude: UInt64, sgn = Sign.one) {
    super(magnitude, sgn);
  }

  /**
   * Creates a new {@link Int64} from a {@link Field}.
   *
   * Does check if the {@link Field} is within range.
   */
  private static fromFieldUnchecked(x: Field) {
    let TWO64 = 1n << 64n;
    let xBigInt = x.toBigInt();
    let isValidPositive = xBigInt < TWO64; // covers {0,...,2^64 - 1}
    let isValidNegative = Field.ORDER - xBigInt < TWO64; // {-2^64 + 1,...,-1}
    if (!isValidPositive && !isValidNegative)
      throw Error(`Int64: Expected a value between (-2^64, 2^64), got ${x}`);
    let magnitude = Field(isValidPositive ? x.toString() : x.neg().toString());
    let sign = isValidPositive ? Sign.one : Sign.minusOne;
    return new Int64(new UInt64(magnitude), sign);
  }

  // this doesn't check ranges because we assume they're already checked on UInts
  /**
   * Creates a new {@link Int64} from a {@link Field}.
   *
   * **Does not** check if the {@link Field} is within range.
   */
  static fromUnsigned(x: UInt64 | UInt32) {
    return new Int64(x instanceof UInt32 ? x.toUInt64() : x);
  }

  // this checks the range if the argument is a constant
  /**
   * Creates a new {@link Int64}.
   *
   * Check the range if the argument is a constant.
   */
  static from(x: Int64 | UInt32 | UInt64 | Field | number | string | bigint) {
    if (x instanceof Int64) return x;
    if (x instanceof UInt64 || x instanceof UInt32) {
      return Int64.fromUnsigned(x);
    }
    return Int64.fromFieldUnchecked(Field(x));
  }
  /**
   * Turns the {@link Int64} into a string.
   */
  toString() {
    let abs = this.magnitude.toString();
    let sgn = this.isPositive().toBoolean() || abs === '0' ? '' : '-';
    return sgn + abs;
  }
  isConstant() {
    return this.magnitude.value.isConstant() && this.sgn.isConstant();
  }

  // --- circuit-compatible operations below ---
  // the assumption here is that all Int64 values that appear in a circuit are already checked as valid
  // this is because Provable.witness calls .check, which calls .check on each prop, i.e. UInt64 and Sign
  // so we only have to do additional checks if an operation on valid inputs can have an invalid outcome (example: overflow)
  /**
   * Static method to create a {@link Int64} with value `0`.
   */
  static get zero() {
    return new Int64(UInt64.zero);
  }
  /**
   * Static method to create a {@link Int64} with value `1`.
   */
  static get one() {
    return new Int64(UInt64.one);
  }
  /**
   * Static method to create a {@link Int64} with value `-1`.
   */
  static get minusOne() {
    return new Int64(UInt64.one).neg();
  }

  /**
   * Returns the {@link Field} value.
   */
  toField() {
    return this.magnitude.value.mul(this.sgn.value);
  }
  /**
   * Static method to create a {@link Int64} from a {@link Field}.
   */
  static fromField(x: Field): Int64 {
    // constant case - just return unchecked value
    if (x.isConstant()) return Int64.fromFieldUnchecked(x);
    // variable case - create a new checked witness and prove consistency with original field
    let xInt = Provable.witness(Int64, () => Int64.fromFieldUnchecked(x));
    xInt.toField().assertEquals(x); // sign(x) * |x| === x
    return xInt;
  }

  /**
   * Negates the value.
   *
   * `Int64.from(5).neg()` will turn into `Int64.from(-5)`
   */
  neg() {
    // doesn't need further check if `this` is valid
    return new Int64(this.magnitude, this.sgn.neg());
  }
  /**
   * Addition with overflow checking.
   */
  add(y: Int64 | number | string | bigint | UInt64 | UInt32) {
    let y_ = Int64.from(y);
    return Int64.fromField(this.toField().add(y_.toField()));
  }
  /**
   * Subtraction with underflow checking.
   */
  sub(y: Int64 | number | string | bigint | UInt64 | UInt32) {
    let y_ = Int64.from(y);
    return Int64.fromField(this.toField().sub(y_.toField()));
  }
  /**
   * Multiplication with overflow checking.
   */
  mul(y: Int64 | number | string | bigint | UInt64 | UInt32) {
    let y_ = Int64.from(y);
    return Int64.fromField(this.toField().mul(y_.toField()));
  }
  /**
   * Integer division.
   *
   * `x.div(y)` returns the floor of `x / y`, that is, the greatest
   * `z` such that `z * y <= x`.
   *
   */
  div(y: Int64 | number | string | bigint | UInt64 | UInt32) {
    let y_ = Int64.from(y);
    let { quotient } = this.magnitude.divMod(y_.magnitude);
    let sign = this.sgn.mul(y_.sgn);
    return new Int64(quotient, sign);
  }
  /**
   * Integer remainder.
   *
   * `x.mod(y)` returns the value `z` such that `0 <= z < y` and
   * `x - z` is divisble by `y`.
   */
  mod(y: UInt64 | number | string | bigint | UInt32) {
    let y_ = UInt64.from(y);
    let rest = this.magnitude.divMod(y_).rest.value;
    rest = Provable.if(this.isPositive(), rest, y_.value.sub(rest));
    return new Int64(new UInt64(rest));
  }

  /**
   * Checks if two values are equal.
   */
  equals(y: Int64 | number | string | bigint | UInt64 | UInt32) {
    let y_ = Int64.from(y);
    return this.toField().equals(y_.toField());
  }
  /**
   * Asserts that two values are equal.
   */
  assertEquals(
    y: Int64 | number | string | bigint | UInt64 | UInt32,
    message?: string
  ) {
    let y_ = Int64.from(y);
    this.toField().assertEquals(y_.toField(), message);
  }
  /**
   * Checks if the value is postive.
   */
  isPositive() {
    return this.sgn.isPositive();
  }
}

/**
 * A 8 bit unsigned integer with values ranging from 0 to 255.
 */
class UInt8 extends Struct({
  value: Field,
}) {
  static NUM_BITS = 8;

  /**
   * Create a {@link UInt8} from a bigint or number.
   * The max value of a {@link UInt8} is `2^8 - 1 = 255`.
   *
   * **Warning**: Cannot overflow past 255, an error is thrown if the result is greater than 255.
   */
  constructor(x: number | bigint | FieldVar | UInt8) {
    if (x instanceof UInt8) x = x.value.value;
    super({ value: Field(x) });
    UInt8.checkConstant(this.value);
  }

  static Unsafe = {
    /**
     * Create a {@link UInt8} from a {@link Field} without constraining its range.
     *
     * **Warning**: This is unsafe, because it does not prove that the input {@link Field} actually fits in 8 bits.\
     * Only use this if you know what you are doing, otherwise use the safe {@link UInt8.from}.
     */
    fromField(x: Field) {
      return new UInt8(x.value);
    },
  };

  /**
   * Add a {@link UInt8} to another {@link UInt8} without allowing overflow.
   *
   * @example
   * ```ts
   * const x = UInt8.from(3);
   * const sum = x.add(5);
   * sum.assertEquals(8);
   * ```
   *
   * @throws if the result is greater than 255.
   */
  add(y: UInt8 | bigint | number) {
    let z = this.value.add(UInt8.from(y).value);
    Gadgets.rangeCheck8(z);
    return UInt8.Unsafe.fromField(z);
  }

  /**
   * Subtract a {@link UInt8} from another {@link UInt8} without allowing underflow.
   *
   * @example
   * ```ts
   * const x = UInt8.from(8);
   * const difference = x.sub(5);
   * difference.assertEquals(3);
   * ```
   *
   * @throws if the result is less than 0.
   */
  sub(y: UInt8 | bigint | number) {
    let z = this.value.sub(UInt8.from(y).value);
    Gadgets.rangeCheck8(z);
    return UInt8.Unsafe.fromField(z);
  }

  /**
   * Multiply a {@link UInt8} by another {@link UInt8} without allowing overflow.
   *
   * @example
   * ```ts
   * const x = UInt8.from(3);
   * const product = x.mul(5);
   * product.assertEquals(15);
   * ```
   *
   * @throws if the result is greater than 255.
   */
  mul(y: UInt8 | bigint | number) {
    let z = this.value.mul(UInt8.from(y).value);
    Gadgets.rangeCheck8(z);
    return UInt8.Unsafe.fromField(z);
  }

  /**
   * Divide a {@link UInt8} by another {@link UInt8}.
   * This is integer division that rounds down.
   *
   * @example
   * ```ts
   * const x = UInt8.from(7);
   * const quotient = x.div(2);
   * quotient.assertEquals(3);
   * ```
   */
  div(y: UInt8 | bigint | number) {
    return this.divMod(y).quotient;
  }

  /**
   * Get the remainder a {@link UInt8} of division of another {@link UInt8}.
   *
   * @example
   * ```ts
   * const x = UInt8.from(50);
   * const mod = x.mod(30);
   * mod.assertEquals(20);
   * ```
   */
  mod(y: UInt8 | bigint | number) {
    return this.divMod(y).remainder;
  }

  /**
   * Get the quotient and remainder of a {@link UInt8} divided by another {@link UInt8}:
   *
   * `x == y * q + r`, where `0 <= r < y`.
   *
   * @param y - a {@link UInt8} to get the quotient and remainder of another {@link UInt8}.
   *
   * @return The quotient `q` and remainder `r`.
   */
  divMod(y: UInt8 | bigint | number) {
    let x = this.value;
    let y_ = UInt8.from(y).value.seal();

    if (this.value.isConstant() && y_.isConstant()) {
      let xn = x.toBigInt();
      let yn = y_.toBigInt();
      let q = xn / yn;
      let r = xn - q * yn;
      return { quotient: UInt8.from(q), remainder: UInt8.from(r) };
    }

    // prove that x === q * y + r, where 0 <= r < y
    let q = Provable.witness(Field, () => Field(x.toBigInt() / y_.toBigInt()));
    let r = x.sub(q.mul(y_)).seal();

    // q, r being 16 bits is enough for them to be 8 bits,
    // thanks to the === x check and the r < y check below
    Gadgets.rangeCheck16(q);
    Gadgets.rangeCheck16(r);

    let remainder = UInt8.Unsafe.fromField(r);
    let quotient = UInt8.Unsafe.fromField(q);

    remainder.assertLessThan(y);
    return { quotient, remainder };
  }

  /**
   * Check if this {@link UInt8} is less than or equal to another {@link UInt8} value.
   * Returns a {@link Bool}.
   *
   * @example
   * ```ts
   * UInt8.from(3).lessThanOrEqual(UInt8.from(5));
   * ```
   */
  lessThanOrEqual(y: UInt8 | bigint | number): Bool {
    let y_ = UInt8.from(y);
    if (this.value.isConstant() && y_.value.isConstant()) {
      return Bool(this.toBigInt() <= y_.toBigInt());
    }
    throw Error('Not implemented');
  }

  /**
   * Check if this {@link UInt8} is less than another {@link UInt8} value.
   * Returns a {@link Bool}.
   *
   * @example
   * ```ts
   * UInt8.from(2).lessThan(UInt8.from(3));
   * ```
   */
  lessThan(y: UInt8 | bigint | number): Bool {
    let y_ = UInt8.from(y);
    if (this.value.isConstant() && y_.value.isConstant()) {
      return Bool(this.toBigInt() < y_.toBigInt());
    }
    throw Error('Not implemented');
  }

  /**
   * Assert that this {@link UInt8} is less than another {@link UInt8} value.
   *
   * **Important**: If an assertion fails, the code throws an error.
   *
   * @param y - the {@link UInt8} value to compare & assert with this {@link UInt8}.
   * @param message? - a string error message to print if the assertion fails, optional.
   */
  assertLessThan(y: UInt8 | bigint | number, message?: string) {
    let y_ = UInt8.from(y);
    if (this.value.isConstant() && y_.value.isConstant()) {
      let x0 = this.toBigInt();
      let y0 = y_.toBigInt();
      if (x0 >= y0) {
        if (message !== undefined) throw Error(message);
        throw Error(`UInt8.assertLessThan: expected ${x0} < ${y0}`);
      }
      return;
    }
    // x < y  <=>  x + 1 <= y
    let xPlus1 = new UInt8(this.value.add(1).value);
    xPlus1.assertLessThanOrEqual(y, message);
  }

  /**
   * Assert that this {@link UInt8} is less than or equal to another {@link UInt8} value.
   *
   * **Important**: If an assertion fails, the code throws an error.
   *
   * @param y - the {@link UInt8} value to compare & assert with this {@link UInt8}.
   * @param message? - a string error message to print if the assertion fails, optional.
   */
  assertLessThanOrEqual(y: UInt8 | bigint | number, message?: string) {
    let y_ = UInt8.from(y);
    if (this.value.isConstant() && y_.value.isConstant()) {
      let x0 = this.toBigInt();
      let y0 = y_.toBigInt();
      if (x0 > y0) {
        if (message !== undefined) throw Error(message);
        throw Error(`UInt8.assertLessThanOrEqual: expected ${x0} <= ${y0}`);
      }
      return;
    }
    try {
      // x <= y  <=>  y - x >= 0  which is implied by  y - x in [0, 2^16)
      let yMinusX = y_.value.sub(this.value).seal();
      Gadgets.rangeCheck16(yMinusX);
    } catch (err) {
      throw withMessage(err, message);
    }
  }

  /**
   * Check if this {@link UInt8} is greater than another {@link UInt8}.
   * Returns a {@link Bool}.
   *
   * @example
   * ```ts
   * // 5 > 3
   * UInt8.from(5).greaterThan(3);
   * ```
   */
  greaterThan(y: UInt8 | bigint | number) {
    return UInt8.from(y).lessThan(this);
  }

  /**
   * Check if this {@link UInt8} is greater than or equal another {@link UInt8} value.
   * Returns a {@link Bool}.
   *
   * @example
   * ```ts
   * // 3 >= 3
   * UInt8.from(3).greaterThanOrEqual(3);
   * ```
   */
  greaterThanOrEqual(y: UInt8 | bigint | number) {
    return UInt8.from(y).lessThanOrEqual(this);
  }

  /**
   * Assert that this {@link UInt8} is greater than another {@link UInt8} value.
   *
   * **Important**: If an assertion fails, the code throws an error.
   *
   * @param y - the {@link UInt8} value to compare & assert with this {@link UInt8}.
   * @param message? - a string error message to print if the assertion fails, optional.
   */
  assertGreaterThan(y: UInt8 | bigint | number, message?: string) {
    UInt8.from(y).assertLessThan(this, message);
  }

  /**
   * Assert that this {@link UInt8} is greater than or equal to another {@link UInt8} value.
   *
   * **Important**: If an assertion fails, the code throws an error.
   *
   * @param y - the {@link UInt8} value to compare & assert with this {@link UInt8}.
   * @param message? - a string error message to print if the assertion fails, optional.
   */
  assertGreaterThanOrEqual(y: UInt8, message?: string) {
    UInt8.from(y).assertLessThanOrEqual(this, message);
  }

  /**
   * Assert that this {@link UInt8} is equal another {@link UInt8} value.
   *
   * **Important**: If an assertion fails, the code throws an error.
   *
   * @param y - the {@link UInt8} value to compare & assert with this {@link UInt8}.
   * @param message? - a string error message to print if the assertion fails, optional.
   */
  assertEquals(y: UInt8 | bigint | number, message?: string) {
    let y_ = UInt8.from(y);
    this.value.assertEquals(y_.value, message);
  }

  /**
   * Serialize the {@link UInt8} to a string, e.g. for printing.
   *
   * **Warning**: This operation is not provable.
   */
  toString() {
    return this.value.toString();
  }

  /**
   * Serialize the {@link UInt8} to a number.
   *
   * **Warning**: This operation is not provable.
   */
  toNumber() {
    return Number(this.value.toBigInt());
  }

  /**
   * Serialize the {@link UInt8} to a bigint.
   *
   * **Warning**: This operation is not provable.
   */
  toBigInt() {
    return this.value.toBigInt();
  }

  /**
   * {@link Provable.check} for {@link UInt8}.
   * Proves that the input is in the [0, 255] range.
   */
  static check(x: { value: Field } | Field) {
    if (x instanceof Field) x = { value: x };
    Gadgets.rangeCheck8(x.value);
  }

  static toInput(x: { value: Field }): HashInput {
    return { packed: [[x.value, 8]] };
  }

  /**
   * Turns a {@link UInt8} into a {@link UInt32}.
   */
  toUInt32(): UInt32 {
    return new UInt32(this.value);
  }

  /**
   * Turns a {@link UInt8} into a {@link UInt64}.
   */
  toUInt64(): UInt64 {
    return new UInt64(this.value);
  }

  /**
   * Creates a {@link UInt8} with a value of 255.
   */
  static MAXINT() {
    return new UInt8((1n << BigInt(UInt8.NUM_BITS)) - 1n);
  }

  /**
   * Creates a new {@link UInt8}.
   */
  static from(x: UInt8 | UInt64 | UInt32 | Field | number | bigint) {
    if (x instanceof UInt8) return x;
    if (x instanceof UInt64 || x instanceof UInt32 || x instanceof Field) {
      // if the input could be larger than 8 bits, we have to prove that it is not
      let xx = x instanceof Field ? { value: x } : x;
      UInt8.check(xx);
      return new UInt8(xx.value.value);
    }
    return new UInt8(x);
  }

  private static checkConstant(x: Field) {
    if (!x.isConstant()) return;
    Gadgets.rangeCheck8(x);
  }
}<|MERGE_RESOLUTION|>--- conflicted
+++ resolved
@@ -4,11 +4,8 @@
 import { HashInput } from './hash.js';
 import { Provable } from './provable.js';
 import { Gadgets } from './gadgets/gadgets.js';
-<<<<<<< HEAD
-
-=======
+
 import { FieldVar, withMessage } from './field.js';
->>>>>>> ec789794
 // external API
 export { UInt8, UInt32, UInt64, Int64, Sign };
 
