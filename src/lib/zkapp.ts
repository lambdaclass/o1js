--- conflicted
+++ resolved
@@ -849,11 +849,7 @@
       Circuit.asProver(() => {
         // if the fromActionHash is the empty state, we fetch all events
         fromActionHash = fromActionHash
-<<<<<<< HEAD
-          ?.equals(Events.emptySequenceState())
-=======
           ?.equals(SequenceEvents.emptySequenceState())
->>>>>>> 4dfb7bfd
           .toBoolean()
           ? undefined
           : fromActionHash;
