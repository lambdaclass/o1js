--- conflicted
+++ resolved
@@ -173,7 +173,6 @@
 
     let insideContract = smartContractContext.get();
     if (!insideContract) {
-<<<<<<< HEAD
       const context: SmartContractContext = {
         this: this,
         methodCallDepth: 0,
@@ -213,164 +212,6 @@
             } finally {
               memoizationContext.leave(id);
             }
-=======
-      return smartContractContext.runWith<SmartContractContext, any>(
-        {
-          this: this,
-          methodCallDepth: 0,
-          selfUpdate: selfAccountUpdate(this, methodName),
-        },
-        (context) => {
-          if (inCompile() || inProver() || inAnalyze()) {
-            // important to run this with a fresh accountUpdate everytime, otherwise compile messes up our circuits
-            // because it runs this multiple times
-            let proverData = inProver() ? zkAppProver.getData() : undefined;
-            let [, result] = Mina.currentTransaction.runWith(
-              {
-                sender: proverData?.transaction.feePayer.body.publicKey,
-                accountUpdates: [],
-                fetchMode: inProver() ? 'cached' : 'test',
-                isFinalRunOutsideCircuit: false,
-                numberOfRuns: undefined,
-              },
-              () => {
-                // inside prover / compile, the method is always called with the public input as first argument
-                // -- so we can add assertions about it
-                let publicInput = actualArgs.shift();
-                let accountUpdate = this.self;
-
-                // the blinding value is important because otherwise, putting callData on the transaction would leak information about the private inputs
-                let blindingValue = Provable.witness(Field, getBlindingValue);
-                // it's also good if we prove that we use the same blinding value across the method
-                // that's why we pass the variable (not the constant) into a new context
-                let context = memoizationContext() ?? {
-                  memoized: [],
-                  currentIndex: 0,
-                };
-                let [, result] = memoizationContext.runWith(
-                  { ...context, blindingValue },
-                  () => method.apply(this, actualArgs.map(cloneCircuitValue))
-                );
-
-                // connects our input + result with callData, so this method can be called
-                let callDataFields = computeCallData(
-                  methodIntf,
-                  actualArgs,
-                  result,
-                  blindingValue
-                );
-                accountUpdate.body.callData = Poseidon.hash(callDataFields);
-                Authorization.setProofAuthorizationKind(accountUpdate);
-
-                // TODO: currently commented out, but could come back in some form when we add caller to the public input
-                // // compute `caller` field from `isDelegateCall` and a context determined by the transaction
-                // let callerContext = Provable.witness(
-                //   CallForest.callerContextType,
-                //   () => {
-                //     let { accountUpdate } = zkAppProver.getData();
-                //     return CallForest.computeCallerContext(accountUpdate);
-                //   }
-                // );
-                // CallForest.addCallers([accountUpdate], callerContext);
-
-                // connect the public input to the account update & child account updates we created
-                if (DEBUG_PUBLIC_INPUT_CHECK) {
-                  Provable.asProver(() => {
-                    // TODO: print a nice diff string instead of the two objects
-                    // something like `expect` or `json-diff`, but web-compatible
-                    function diff(prover: any, input: any) {
-                      delete prover.id;
-                      delete prover.callDepth;
-                      delete input.id;
-                      delete input.callDepth;
-                      if (JSON.stringify(prover) !== JSON.stringify(input)) {
-                        console.log(
-                          'transaction:',
-                          ZkappCommand.toPretty(transaction)
-                        );
-                        console.log('index', index);
-                        console.log('inconsistent account updates:');
-                        console.log('update created by the prover:');
-                        console.log(prover);
-                        console.log('update created in transaction block:');
-                        console.log(input);
-                      }
-                    }
-                    function diffRecursive(
-                      prover: AccountUpdate,
-                      input: AccountUpdate
-                    ) {
-                      diff(prover.toPretty(), input.toPretty());
-                      let nChildren = input.children.accountUpdates.length;
-                      for (let i = 0; i < nChildren; i++) {
-                        let inputChild = input.children.accountUpdates[i];
-                        let child = prover.children.accountUpdates[i];
-                        if (!inputChild || !child) return;
-                        diffRecursive(child, inputChild);
-                      }
-                    }
-
-                    let {
-                      accountUpdate: inputUpdate,
-                      transaction,
-                      index,
-                    } = zkAppProver.getData();
-                    diffRecursive(accountUpdate, inputUpdate);
-                  });
-                }
-                checkPublicInput(publicInput, accountUpdate);
-
-                // check the self accountUpdate right after calling the method
-                // TODO: this needs to be done in a unified way for all account updates that are created
-                assertPreconditionInvariants(accountUpdate);
-                cleanPreconditionsCache(accountUpdate);
-                assertStatePrecondition(this);
-                return result;
-              }
-            );
-            return result;
-          } else if (!Mina.currentTransaction.has()) {
-            // outside a transaction, just call the method, but check precondition invariants
-            let result = method.apply(this, actualArgs);
-            // check the self accountUpdate right after calling the method
-            // TODO: this needs to be done in a unified way for all account updates that are created
-            assertPreconditionInvariants(this.self);
-            cleanPreconditionsCache(this.self);
-            assertStatePrecondition(this);
-            return result;
-          } else {
-            // called smart contract at the top level, in a transaction!
-            // => attach ours to the current list of account updates
-            let accountUpdate = context.selfUpdate;
-            Mina.currentTransaction()?.accountUpdates.push(accountUpdate);
-
-            // first, clone to protect against the method modifying arguments!
-            // TODO: double-check that this works on all possible inputs, e.g. CircuitValue, snarkyjs primitives
-            let clonedArgs = cloneCircuitValue(actualArgs);
-
-            // we run this in a "memoization context" so that we can remember witnesses for reuse when proving
-            let blindingValue = getBlindingValue();
-            let [{ memoized }, result] = memoizationContext.runWith(
-              {
-                memoized: [],
-                currentIndex: 0,
-                blindingValue,
-              },
-              () =>
-                method.apply(
-                  this,
-                  actualArgs.map((a, i) => {
-                    let arg = methodIntf.allArgs[i];
-                    if (arg.type === 'witness') {
-                      let type = methodIntf.witnessArgs[arg.index];
-                      return Provable.witness(type, () => a);
-                    }
-                    return a;
-                  })
-                )
-            );
-            assertStatePrecondition(this);
->>>>>>> 2736eee0
 
             // connects our input + result with callData, so this method can be called
             let callDataFields = computeCallData(
@@ -395,7 +236,7 @@
 
             // connect the public input to the account update & child account updates we created
             if (DEBUG_PUBLIC_INPUT_CHECK) {
-              Circuit.asProver(() => {
+              Provable.asProver(() => {
                 // TODO: print a nice diff string instead of the two objects
                 // something like `expect` or `json-diff`, but web-compatible
                 function diff(prover: any, input: any) {
@@ -449,7 +290,6 @@
           } finally {
             Mina.currentTransaction.leave(txId);
           }
-<<<<<<< HEAD
         } else if (!Mina.currentTransaction.has()) {
           // outside a transaction, just call the method, but check precondition invariants
           let result = method.apply(this, actualArgs);
@@ -457,57 +297,6 @@
           // TODO: this needs to be done in a unified way for all account updates that are created
           assertPreconditionInvariants(this.self);
           cleanPreconditionsCache(this.self);
-=======
-        }
-      )[1];
-    }
-
-    // if we're here, this method was called inside _another_ smart contract method
-    let parentAccountUpdate = insideContract.this.self;
-    let methodCallDepth = insideContract.methodCallDepth;
-    let [, result] = smartContractContext.runWith<SmartContractContext, any>(
-      {
-        this: this,
-        methodCallDepth: methodCallDepth + 1,
-        selfUpdate: selfAccountUpdate(this, methodName),
-      },
-      (innerContext) => {
-        // if the call result is not undefined but there's no known returnType, the returnType was probably not annotated properly,
-        // so we have to explain to the user how to do that
-        let { returnType } = methodIntf;
-        let noReturnTypeError =
-          `To return a result from ${methodIntf.methodName}() inside another zkApp, you need to declare the return type.\n` +
-          `This can be done by annotating the type at the end of the function signature. For example:\n\n` +
-          `@method ${methodIntf.methodName}(): Field {\n` +
-          `  // ...\n` +
-          `}\n\n` +
-          `Note: Only types built out of \`Field\` are valid return types. This includes snarkyjs primitive types and custom CircuitValues.`;
-        // if we're lucky, analyzeMethods was already run on the callee smart contract, and we can catch this error early
-        if (
-          ZkappClass._methodMetadata?.[methodIntf.methodName]?.hasReturn &&
-          returnType === undefined
-        ) {
-          throw Error(noReturnTypeError);
-        }
-        // we just reuse the blinding value of the caller for the callee
-        let blindingValue = getBlindingValue();
-
-        let runCalledContract = () => {
-          let constantArgs = methodArgumentsToConstant(methodIntf, actualArgs);
-          let constantBlindingValue = blindingValue.toConstant();
-          let accountUpdate = this.self;
-          accountUpdate.body.callDepth = parentAccountUpdate.body.callDepth + 1;
-          accountUpdate.parent = parentAccountUpdate;
-
-          let [{ memoized }, result] = memoizationContext.runWith(
-            {
-              memoized: [],
-              currentIndex: 0,
-              blindingValue: constantBlindingValue,
-            },
-            () => method.apply(this, constantArgs.map(cloneCircuitValue))
-          );
->>>>>>> 2736eee0
           assertStatePrecondition(this);
           return result;
         } else {
@@ -600,7 +389,7 @@
         `Note: Only types built out of \`Field\` are valid return types. This includes snarkyjs primitive types and custom CircuitValues.`;
       // if we're lucky, analyzeMethods was already run on the callee smart contract, and we can catch this error early
       if (
-        (ZkappClass as any)._methodMetadata[methodIntf.methodName]?.hasReturn &&
+        ZkappClass._methodMetadata?.[methodIntf.methodName]?.hasReturn &&
         returnType === undefined
       ) {
         throw Error(noReturnTypeError);
