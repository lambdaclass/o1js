import 'isomorphic-fetch';
import { Field, Ledger } from '../snarky.js';
import { UInt32, UInt64 } from './int.js';
import { Actions, TokenId } from './account_update.js';
import { PublicKey } from './signature.js';
import { NetworkValue } from './precondition.js';
<<<<<<< HEAD
import { Types } from '../bindings/mina-transaction/types.js';
import { LedgerHash, EpochSeed, StateHash } from './base58-encodings.js';
=======
import { Types } from '../provable/types.js';
import { ActionStates } from './mina.js';
import * as Encoding from './encoding.js';
>>>>>>> 85328e41
import {
  Account,
  accountQuery,
  FetchedAccount,
  fillPartialAccount,
  parseFetchedAccount,
  PartialAccount,
} from './mina/account.js';

export {
  fetchAccount,
  fetchLastBlock,
  parseFetchedAccount,
  markAccountToBeFetched,
  markNetworkToBeFetched,
  markActionsToBeFetched,
  fetchMissingData,
  fetchTransactionStatus,
  TransactionStatus,
  EventActionFilterOptions,
  getCachedAccount,
  getCachedNetwork,
  getCachedActions,
  addCachedAccount,
  defaultGraphqlEndpoint,
  archiveGraphqlEndpoint,
  setGraphqlEndpoint,
  setArchiveGraphqlEndpoint,
  sendZkappQuery,
  sendZkapp,
  removeJsonQuotes,
  fetchEvents,
  fetchActions,
};

let defaultGraphqlEndpoint = 'none';
let archiveGraphqlEndpoint = 'none';
/**
 * Specifies the default GraphQL endpoint.
 */
function setGraphqlEndpoint(graphqlEndpoint: string) {
  defaultGraphqlEndpoint = graphqlEndpoint;
}

/**
 * Sets up a GraphQL endpoint to be used for fetching information from an Archive Node.
 *
 * @param A GraphQL endpoint.
 */
function setArchiveGraphqlEndpoint(graphqlEndpoint: string) {
  archiveGraphqlEndpoint = graphqlEndpoint;
}

/**
 * Gets account information on the specified publicKey by performing a GraphQL query
 * to the specified endpoint. This will call the 'GetAccountInfo' query which fetches
 * zkapp related account information.
 *
 * If an error is returned by the specified endpoint, an error is thrown. Otherwise,
 * the data is returned.
 *
 * @param publicKey The specified publicKey to get account information on
 * @param tokenId The specified tokenId to get account information on
 * @param graphqlEndpoint The graphql endpoint to fetch from
 * @param config An object that exposes an additional timeout option
 * @returns zkapp information on the specified account or an error is thrown
 */
async function fetchAccount(
  accountInfo: { publicKey: string | PublicKey; tokenId?: string | Field },
  graphqlEndpoint = defaultGraphqlEndpoint,
  { timeout = defaultTimeout } = {}
): Promise<
  | { account: Types.Account; error: undefined }
  | { account: undefined; error: FetchError }
> {
  let publicKeyBase58 =
    accountInfo.publicKey instanceof PublicKey
      ? accountInfo.publicKey.toBase58()
      : accountInfo.publicKey;
  let tokenIdBase58 =
    typeof accountInfo.tokenId === 'string' || !accountInfo.tokenId
      ? accountInfo.tokenId
      : TokenId.toBase58(accountInfo.tokenId);

  return await fetchAccountInternal(
    { publicKey: publicKeyBase58, tokenId: tokenIdBase58 },
    graphqlEndpoint,
    {
      timeout,
    }
  );
}

// internal version of fetchAccount which does the same, but returns the original JSON version
// of the account, to save some back-and-forth conversions when caching accounts
async function fetchAccountInternal(
  accountInfo: { publicKey: string; tokenId?: string },
  graphqlEndpoint = defaultGraphqlEndpoint,
  config?: FetchConfig
) {
  const { publicKey, tokenId } = accountInfo;
  let [response, error] = await makeGraphqlRequest(
    accountQuery(publicKey, tokenId ?? TokenId.toBase58(TokenId.default)),
    graphqlEndpoint,
    config
  );
  if (error !== undefined) return { account: undefined, error };
  let fetchedAccount = (response as FetchResponse).data
    .account as FetchedAccount | null;
  if (fetchedAccount === null) {
    return {
      account: undefined,
      error: {
        statusCode: 404,
        statusText: `fetchAccount: Account with public key ${publicKey} does not exist.`,
      },
    };
  }
  let account = parseFetchedAccount(fetchedAccount);
  // account successfully fetched - add to cache before returning
  addCachedAccountInternal(account, graphqlEndpoint);
  return {
    account,
    error: undefined,
  };
}

type FetchConfig = { timeout?: number };
type FetchResponse = { data: any };
type FetchError = {
  statusCode: number;
  statusText: string;
};
type ActionStatesStringified = {
  [K in keyof ActionStates]: string;
};
// Specify 30s as the default timeout
const defaultTimeout = 30000;

let accountCache = {} as Record<
  string,
  {
    account: Account;
    graphqlEndpoint: string;
    timestamp: number;
  }
>;
let networkCache = {} as Record<
  string,
  {
    network: NetworkValue;
    graphqlEndpoint: string;
    timestamp: number;
  }
>;
let actionsCache = {} as Record<
  string,
  {
    actions: { hash: string; actions: string[][] }[];
    graphqlEndpoint: string;
    timestamp: number;
  }
>;
let accountsToFetch = {} as Record<
  string,
  { publicKey: string; tokenId: string; graphqlEndpoint: string }
>;
let networksToFetch = {} as Record<string, { graphqlEndpoint: string }>;
let actionsToFetch = {} as Record<
  string,
  {
    publicKey: string;
    tokenId: string;
    actionStates: ActionStatesStringified;
    graphqlEndpoint: string;
  }
>;

function markAccountToBeFetched(
  publicKey: PublicKey,
  tokenId: Field,
  graphqlEndpoint: string
) {
  let publicKeyBase58 = publicKey.toBase58();
  let tokenBase58 = TokenId.toBase58(tokenId);
  accountsToFetch[`${publicKeyBase58};${tokenBase58};${graphqlEndpoint}`] = {
    publicKey: publicKeyBase58,
    tokenId: tokenBase58,
    graphqlEndpoint,
  };
}
function markNetworkToBeFetched(graphqlEndpoint: string) {
  networksToFetch[graphqlEndpoint] = { graphqlEndpoint };
}
function markActionsToBeFetched(
  publicKey: PublicKey,
  tokenId: Field,
  graphqlEndpoint: string,
  actionStates: ActionStates = {}
) {
  let publicKeyBase58 = publicKey.toBase58();
  let tokenBase58 = TokenId.toBase58(tokenId);
  let { fromActionState, endActionState } = actionStates;
  let fromActionStateBase58 = fromActionState
    ? fromActionState.toString()
    : undefined;
  let endActionStateBase58 = endActionState
    ? endActionState.toString()
    : undefined;

  actionsToFetch[`${publicKeyBase58};${tokenBase58};${graphqlEndpoint}`] = {
    publicKey: publicKeyBase58,
    tokenId: tokenBase58,
    actionStates: {
      fromActionState: fromActionStateBase58,
      endActionState: endActionStateBase58,
    },
    graphqlEndpoint,
  };
}

async function fetchMissingData(
  graphqlEndpoint: string,
  archiveEndpoint?: string
) {
  let promises = Object.entries(accountsToFetch).map(
    async ([key, { publicKey, tokenId }]) => {
      let response = await fetchAccountInternal(
        { publicKey, tokenId },
        graphqlEndpoint
      );
      if (response.error === undefined) delete accountsToFetch[key];
    }
  );
  let actionPromises = Object.entries(actionsToFetch).map(
    async ([key, { publicKey, actionStates, tokenId }]) => {
      let response = await fetchActions(
        { publicKey, actionStates, tokenId },
        archiveEndpoint
      );
      if (!('error' in response) || response.error === undefined)
        delete actionsToFetch[key];
    }
  );
  promises.push(...actionPromises);
  let network = Object.entries(networksToFetch).find(([, network]) => {
    return network.graphqlEndpoint === graphqlEndpoint;
  });
  if (network !== undefined) {
    promises.push(
      (async () => {
        try {
          await fetchLastBlock(graphqlEndpoint);
          delete networksToFetch[network[0]];
        } catch {}
      })()
    );
  }
  await Promise.all(promises);
}

function getCachedAccount(
  publicKey: PublicKey,
  tokenId: Field,
  graphqlEndpoint = defaultGraphqlEndpoint
): Account | undefined {
  return accountCache[accountCacheKey(publicKey, tokenId, graphqlEndpoint)]
    ?.account;
}

function getCachedNetwork(graphqlEndpoint = defaultGraphqlEndpoint) {
  return networkCache[graphqlEndpoint]?.network;
}

function getCachedActions(
  publicKey: PublicKey,
  tokenId: Field,
  graphqlEndpoint = archiveGraphqlEndpoint
) {
  return actionsCache[accountCacheKey(publicKey, tokenId, graphqlEndpoint)]
    ?.actions;
}

/**
 * Adds an account to the local cache, indexed by a GraphQL endpoint.
 */
function addCachedAccount(
  partialAccount: PartialAccount,
  graphqlEndpoint = defaultGraphqlEndpoint
) {
  let account = fillPartialAccount(partialAccount);
  addCachedAccountInternal(account, graphqlEndpoint);
}

function addCachedAccountInternal(account: Account, graphqlEndpoint: string) {
  accountCache[
    accountCacheKey(account.publicKey, account.tokenId, graphqlEndpoint)
  ] = {
    account,
    graphqlEndpoint,
    timestamp: Date.now(),
  };
}

function addCachedActionsInternal(
  accountInfo: { publicKey: PublicKey; tokenId: Field },
  actions: { hash: string; actions: string[][] }[],
  graphqlEndpoint: string
) {
  actionsCache[
    accountCacheKey(accountInfo.publicKey, accountInfo.tokenId, graphqlEndpoint)
  ] = {
    actions,
    graphqlEndpoint,
    timestamp: Date.now(),
  };
}

function accountCacheKey(
  publicKey: PublicKey,
  tokenId: Field,
  graphqlEndpoint: string
) {
  return `${publicKey.toBase58()};${TokenId.toBase58(
    tokenId
  )};${graphqlEndpoint}`;
}

/**
 * Fetches the last block on the Mina network.
 */
async function fetchLastBlock(graphqlEndpoint = defaultGraphqlEndpoint) {
  let [resp, error] = await makeGraphqlRequest(lastBlockQuery, graphqlEndpoint);
  if (error) throw Error(error.statusText);
  let lastBlock = resp?.data?.bestChain?.[0];
  if (lastBlock === undefined) {
    throw Error('Failed to fetch latest network state.');
  }
  let network = parseFetchedBlock(lastBlock);
  networkCache[graphqlEndpoint] = {
    network,
    graphqlEndpoint,
    timestamp: Date.now(),
  };
  return network;
}

const lastBlockQuery = `{
  bestChain(maxLength: 1) {
    protocolState {
      blockchainState {
        snarkedLedgerHash
        stagedLedgerHash
        date
        utcDate
        stagedLedgerProofEmitted
      }
      previousStateHash
      consensusState {
        blockHeight
        slotSinceGenesis
        slot
        nextEpochData {
          ledger {hash totalCurrency}
          seed
          startCheckpoint
          lockCheckpoint
          epochLength
        }
        stakingEpochData {
          ledger {hash totalCurrency}
          seed
          startCheckpoint
          lockCheckpoint
          epochLength
        }
        epochCount
        minWindowDensity
        totalCurrency
        epoch
      }
    }
  }
}`;

type FetchedBlock = {
  protocolState: {
    blockchainState: {
      snarkedLedgerHash: string; // hash-like encoding
      stagedLedgerHash: string; // hash-like encoding
      date: string; // String(Date.now())
      utcDate: string; // String(Date.now())
      stagedLedgerProofEmitted: boolean; // bool
    };
    previousStateHash: string; // hash-like encoding
    consensusState: {
      blockHeight: string; // String(number)
      slotSinceGenesis: string; // String(number)
      slot: string; // String(number)
      nextEpochData: {
        ledger: {
          hash: string; // hash-like encoding
          totalCurrency: string; // String(number)
        };
        seed: string; // hash-like encoding
        startCheckpoint: string; // hash-like encoding
        lockCheckpoint: string; // hash-like encoding
        epochLength: string; // String(number)
      };
      stakingEpochData: {
        ledger: {
          hash: string; // hash-like encoding
          totalCurrency: string; // String(number)
        };
        seed: string; // hash-like encoding
        startCheckpoint: string; // hash-like encoding
        lockCheckpoint: string; // hash-like encoding
        epochLength: string; // String(number)
      };
      epochCount: string; // String(number)
      minWindowDensity: string; // String(number)
      totalCurrency: string; // String(number)
      epoch: string; // String(number)
    };
  };
};

function parseFetchedBlock({
  protocolState: {
    blockchainState: { snarkedLedgerHash, utcDate },
    consensusState: {
      blockHeight,
      minWindowDensity,
      totalCurrency,
      slot,
      slotSinceGenesis,
      nextEpochData,
      stakingEpochData,
    },
  },
}: FetchedBlock): NetworkValue {
  return {
    snarkedLedgerHash: LedgerHash.fromBase58(snarkedLedgerHash),
    // TODO: use date or utcDate?
    blockchainLength: UInt32.from(blockHeight),
    minWindowDensity: UInt32.from(minWindowDensity),
    totalCurrency: UInt64.from(totalCurrency),
    globalSlotSinceGenesis: UInt32.from(slotSinceGenesis),
    nextEpochData: parseEpochData(nextEpochData),
    stakingEpochData: parseEpochData(stakingEpochData),
  };
}

function parseEpochData({
  ledger: { hash, totalCurrency },
  seed,
  startCheckpoint,
  lockCheckpoint,
  epochLength,
}: FetchedBlock['protocolState']['consensusState']['nextEpochData']): NetworkValue['nextEpochData'] {
  return {
    ledger: {
      hash: LedgerHash.fromBase58(hash),
      totalCurrency: UInt64.from(totalCurrency),
    },
    seed: EpochSeed.fromBase58(seed),
    startCheckpoint: StateHash.fromBase58(startCheckpoint),
    lockCheckpoint: StateHash.fromBase58(lockCheckpoint),
    epochLength: UInt32.from(epochLength),
  };
}

const transactionStatusQuery = (txId: string) => `query {
  transactionStatus(zkappTransaction:"${txId}")
}`;

/**
 * Fetches the status of a transaction.
 */
async function fetchTransactionStatus(
  txId: string,
  graphqlEndpoint = defaultGraphqlEndpoint
): Promise<TransactionStatus> {
  let [resp, error] = await makeGraphqlRequest(
    transactionStatusQuery(txId),
    graphqlEndpoint
  );
  if (error) throw Error(error.statusText);
  let txStatus = resp?.data?.transactionStatus;
  if (txStatus === undefined || txStatus === null) {
    throw Error(`Failed to fetch transaction status. TransactionId: ${txId}`);
  }
  return txStatus as TransactionStatus;
}

/**
 * INCLUDED: A transaction that is on the longest chain
 *
 * PENDING: A transaction either in the transition frontier or in transaction pool but is not on the longest chain
 *
 * UNKNOWN: The transaction has either been snarked, reached finality through consensus or has been dropped
 *
 */
type TransactionStatus = 'INCLUDED' | 'PENDING' | 'UNKNOWN';

/**
 * Sends a zkApp command (transaction) to the specified GraphQL endpoint.
 */
function sendZkapp(
  json: string,
  graphqlEndpoint = defaultGraphqlEndpoint,
  { timeout = defaultTimeout } = {}
) {
  return makeGraphqlRequest(sendZkappQuery(json), graphqlEndpoint, {
    timeout,
  });
}

// TODO: Decide an appropriate response structure.
function sendZkappQuery(json: string) {
  return `mutation {
  sendZkapp(input: {
    zkappCommand: ${removeJsonQuotes(json)}
  }) {
    zkapp {
      hash
      id
      failureReason {
        failures
        index
      }
      zkappCommand {
        memo
        feePayer {
          body {
            publicKey
          }
        }
        accountUpdates {
          body {
            publicKey
            useFullCommitment
            incrementNonce
          }
        }
      }
    }
  }
}
`;
}
type FetchedEvents = {
  blockInfo: {
    distanceFromMaxBlockHeight: number;
    globalSlotSinceGenesis: number;
    height: number;
    stateHash: string;
    parentHash: string;
    chainStatus: string;
  };
  eventData: {
    transactionInfo: {
      hash: string;
      memo: string;
      status: string;
    };
    data: string[];
  }[];
};
type FetchedActions = {
  blockInfo: {
    distanceFromMaxBlockHeight: number;
  };
  actionState: {
    actionStateOne: string;
    actionStateTwo: string;
  };
  actionData: {
    accountUpdateId: string;
    data: string[];
  }[];
};

type EventActionFilterOptions = {
  to?: UInt32;
  from?: UInt32;
};

const getEventsQuery = (
  publicKey: string,
  tokenId: string,
  filterOptions?: EventActionFilterOptions
) => {
  const { to, from } = filterOptions ?? {};
  let input = `address: "${publicKey}", tokenId: "${tokenId}"`;
  if (to !== undefined) {
    input += `, to: ${to}`;
  }
  if (from !== undefined) {
    input += `, from: ${from}`;
  }
  return `{
  events(input: { ${input} }) {
    blockInfo {
      distanceFromMaxBlockHeight
      height
      globalSlotSinceGenesis
      stateHash
      parentHash
      chainStatus
    }
    eventData {
      transactionInfo {
        hash
        memo
        status
      }
      data
    }
  }
}`;
};
const getActionsQuery = (
  publicKey: string,
  actionStates: ActionStatesStringified,
  tokenId: string,
  _filterOptions?: EventActionFilterOptions
) => {
  const { fromActionState, endActionState } = actionStates ?? {};
  let input = `address: "${publicKey}", tokenId: "${tokenId}"`;
  if (fromActionState !== undefined) {
    input += `, fromActionState: "${fromActionState}"`;
  }
  if (endActionState !== undefined) {
    input += `, endActionState: "${endActionState}"`;
  }
  return `{
  actions(input: { ${input} }) {
    blockInfo {
      distanceFromMaxBlockHeight
    }
    actionState {
      actionStateOne
      actionStateTwo
    }
    actionData {
      accountUpdateId
      data
    }
  }
}`;
};

/**
 * Asynchronously fetches event data for an account from the Mina Archive Node GraphQL API.
 * @async
 * @param accountInfo - The account information object.
 * @param accountInfo.publicKey - The account public key.
 * @param [accountInfo.tokenId] - The optional token ID for the account.
 * @param [graphqlEndpoint=archiveGraphqlEndpoint] - The GraphQL endpoint to query. Defaults to the Archive Node GraphQL API.
 * @param [filterOptions={}] - The optional filter options object.
 * @returns A promise that resolves to an array of objects containing event data, block information and transaction information for the account.
 * @throws If the GraphQL request fails or the response is invalid.
 * @example
 * const accountInfo = { publicKey: 'B62qiwmXrWn7Cok5VhhB3KvCwyZ7NHHstFGbiU5n7m8s2RqqNW1p1wF' };
 * const events = await fetchEvents(accountInfo);
 * console.log(events);
 */
async function fetchEvents(
  accountInfo: { publicKey: string; tokenId?: string },
  graphqlEndpoint = archiveGraphqlEndpoint,
  filterOptions: EventActionFilterOptions = {}
) {
  if (!graphqlEndpoint)
    throw new Error(
      'fetchEvents: Specified GraphQL endpoint is undefined. Please specify a valid endpoint.'
    );
  const { publicKey, tokenId } = accountInfo;
  let [response, error] = await makeGraphqlRequest(
    getEventsQuery(
      publicKey,
      tokenId ?? TokenId.toBase58(TokenId.default),
      filterOptions
    ),
    graphqlEndpoint
  );
  if (error) throw Error(error.statusText);
  let fetchedEvents = response?.data.events as FetchedEvents[];
  if (fetchedEvents === undefined) {
    throw Error(
      `Failed to fetch events data. Account: ${publicKey} Token: ${tokenId}`
    );
  }

  // TODO: This is a temporary fix. We should be able to fetch the event/action data from any block at the best tip.
  // Once https://github.com/o1-labs/Archive-Node-API/issues/7 is resolved, we can remove this.
  // If we have multiple blocks returned at the best tip (e.g. distanceFromMaxBlockHeight === 0),
  // then filter out the blocks at the best tip. This is because we cannot guarantee that every block
  // at the best tip will have the correct event data or guarantee that the specific block data will not
  // fork in anyway. If this happens, we delay fetching event data until another block has been added to the network.
  let numberOfBestTipBlocks = 0;
  for (let i = 0; i < fetchedEvents.length; i++) {
    if (fetchedEvents[i].blockInfo.distanceFromMaxBlockHeight === 0) {
      numberOfBestTipBlocks++;
    }
    if (numberOfBestTipBlocks > 1) {
      fetchedEvents = fetchedEvents.filter((event) => {
        return event.blockInfo.distanceFromMaxBlockHeight !== 0;
      });
      break;
    }
  }

  return fetchedEvents.map((event) => {
    let events = event.eventData.map(({ data, transactionInfo }) => {
      return {
        data,
        transactionInfo,
      };
    });

    return {
      events,
      blockHeight: UInt32.from(event.blockInfo.height),
      blockHash: event.blockInfo.stateHash,
      parentBlockHash: event.blockInfo.parentHash,
      globalSlot: UInt32.from(event.blockInfo.globalSlotSinceGenesis),
      chainStatus: event.blockInfo.chainStatus,
    };
  });
}

async function fetchActions(
  accountInfo: {
    publicKey: string;
    actionStates: ActionStatesStringified;
    tokenId?: string;
  },
  graphqlEndpoint = archiveGraphqlEndpoint
) {
  if (!graphqlEndpoint)
    throw new Error(
      'fetchEvents: Specified GraphQL endpoint is undefined. Please specify a valid endpoint.'
    );
  const { publicKey, actionStates, tokenId } = accountInfo;
  let [response, error] = await makeGraphqlRequest(
    getActionsQuery(
      publicKey,
      actionStates,
      tokenId ?? TokenId.toBase58(TokenId.default)
    ),
    graphqlEndpoint
  );
  if (error) throw Error(error.statusText);
  let fetchedActions = response?.data.actions as FetchedActions[];
  if (fetchedActions === undefined) {
    return {
      error: {
        statusCode: 404,
        statusText: `fetchActions: Account with public key ${publicKey} with tokenId ${tokenId} does not exist.`,
      },
    };
  }

  // TODO: This is a temporary fix. We should be able to fetch the event/action data from any block at the best tip.
  // Once https://github.com/o1-labs/Archive-Node-API/issues/7 is resolved, we can remove this.
  // If we have multiple blocks returned at the best tip (e.g. distanceFromMaxBlockHeight === 0),
  // then filter out the blocks at the best tip. This is because we cannot guarantee that every block
  // at the best tip will have the correct action data or guarantee that the specific block data will not
  // fork in anyway. If this happens, we delay fetching action data until another block has been added to the network.
  let numberOfBestTipBlocks = 0;
  for (let i = 0; i < fetchedActions.length; i++) {
    if (fetchedActions[i].blockInfo.distanceFromMaxBlockHeight === 0) {
      numberOfBestTipBlocks++;
    }
    if (numberOfBestTipBlocks > 1) {
      fetchedActions = fetchedActions.filter((action) => {
        return action.blockInfo.distanceFromMaxBlockHeight !== 0;
      });
      break;
    }
  }

  const processActionData = (
    currentActionList: string[][],
    latestActionsHash: Field
  ) => {
    const actionsHash = Actions.hash(
      currentActionList.map((e) => e.map((f) => Field(f)))
    );
    return Actions.updateSequenceState(latestActionsHash, actionsHash);
  };

  // Archive Node API returns actions in the latest order, so we reverse the array to get the actions in chronological order.
  fetchedActions.reverse();
  let actionsList: { actions: string[][]; hash: string }[] = [];

  fetchedActions.forEach((fetchedAction) => {
    const { actionData } = fetchedAction;
    let latestActionsHash = Field(fetchedAction.actionState.actionStateTwo);
    let actionState = Field(fetchedAction.actionState.actionStateOne);

    if (actionData.length === 0)
      throw new Error(
        `No action data was found for the account ${publicKey} with the latest action state ${actionState}`
      );

    let { accountUpdateId: currentAccountUpdateId } = actionData[0];
    let currentActionList: string[][] = [];

    actionData.forEach((action, i) => {
      const { accountUpdateId, data } = action;
      const isLastAction = i === actionData.length - 1;
      const isSameAccountUpdate = accountUpdateId === currentAccountUpdateId;

      if (isSameAccountUpdate && !isLastAction) {
        currentActionList.push(data);
        return;
      } else if (isSameAccountUpdate && isLastAction) {
        currentActionList.push(data);
      } else if (!isSameAccountUpdate && isLastAction) {
        latestActionsHash = processActionData(
          currentActionList,
          latestActionsHash
        );
        actionsList.push({
          actions: currentActionList,
          hash: Ledger.fieldToBase58(Field(latestActionsHash)),
        });
        currentAccountUpdateId = accountUpdateId;
        currentActionList = [data];
      }

      latestActionsHash = processActionData(
        currentActionList,
        latestActionsHash
      );
      actionsList.push({
        actions: currentActionList,
        hash: Ledger.fieldToBase58(Field(latestActionsHash)),
      });
      currentAccountUpdateId = accountUpdateId;
      currentActionList = [data];
    });

    const currentActionHash = Ledger.fieldToBase58(Field(latestActionsHash));
    const expectedActionHash = Ledger.fieldToBase58(Field(actionState));

    if (currentActionHash !== expectedActionHash) {
      throw new Error(
        `Failed to derive correct actions hash for ${publicKey}.
        Derived hash: ${currentActionHash}, expected hash: ${expectedActionHash}).
        All action hashes derived: ${JSON.stringify(actionsList, null, 2)}
        Please try a different Archive Node API endpoint.
        `
      );
    }
  });
  addCachedActionsInternal(
    {
      publicKey: PublicKey.fromBase58(publicKey),
      tokenId: TokenId.fromBase58(tokenId ?? TokenId.toBase58(TokenId.default)),
    },
    actionsList,
    graphqlEndpoint
  );
  return actionsList;
}

// removes the quotes on JSON keys
function removeJsonQuotes(json: string) {
  let cleaned = JSON.stringify(JSON.parse(json), null, 2);
  return cleaned.replace(/\"(\S+)\"\s*:/gm, '$1:');
}

// TODO it seems we're not actually catching most errors here
async function makeGraphqlRequest(
  query: string,
  graphqlEndpoint = defaultGraphqlEndpoint,
  { timeout = defaultTimeout } = {} as FetchConfig
) {
  if (graphqlEndpoint === 'none')
    throw Error(
      "Should have made a graphql request, but don't know to which endpoint. Try calling `setGraphqlEndpoint` first."
    );
  const controller = new AbortController();
  const timer = setTimeout(() => {
    controller.abort();
  }, timeout);

  try {
    let body = JSON.stringify({ operationName: null, query, variables: {} });
    let response = await fetch(graphqlEndpoint, {
      method: 'POST',
      headers: { 'Content-Type': 'application/json' },
      body,
      signal: controller.signal,
    });
    return await checkResponseStatus(response);
  } catch (error) {
    clearTimeout(timer);
    return [undefined, inferError(error)] as [undefined, FetchError];
  }
}

async function checkResponseStatus(
  response: Response
): Promise<[FetchResponse, undefined] | [undefined, FetchError]> {
  if (response.ok) {
    return [(await response.json()) as FetchResponse, undefined];
  } else {
    return [
      undefined,
      {
        statusCode: response.status,
        statusText: response.statusText,
      } as FetchError,
    ];
  }
}

function inferError(error: unknown): FetchError {
  let errorMessage = JSON.stringify(error);
  if (error instanceof AbortSignal) {
    return { statusCode: 408, statusText: `Request Timeout: ${errorMessage}` };
  } else {
    return {
      statusCode: 500,
      statusText: `Unknown Error: ${errorMessage}`,
    };
  }
}<|MERGE_RESOLUTION|>--- conflicted
+++ resolved
@@ -4,14 +4,9 @@
 import { Actions, TokenId } from './account_update.js';
 import { PublicKey } from './signature.js';
 import { NetworkValue } from './precondition.js';
-<<<<<<< HEAD
 import { Types } from '../bindings/mina-transaction/types.js';
+import { ActionStates } from './mina.js';
 import { LedgerHash, EpochSeed, StateHash } from './base58-encodings.js';
-=======
-import { Types } from '../provable/types.js';
-import { ActionStates } from './mina.js';
-import * as Encoding from './encoding.js';
->>>>>>> 85328e41
 import {
   Account,
   accountQuery,
