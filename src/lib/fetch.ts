import 'isomorphic-fetch';
import { Field, Ledger } from '../snarky.js';
import { UInt32, UInt64 } from './int.js';
import { SequenceEvents, TokenId } from './account_update.js';
import { PublicKey } from './signature.js';
import { NetworkValue } from './precondition.js';
import { Types } from '../provable/types.js';
import { ActionHashes } from './mina.js';
import * as Encoding from './encoding.js';
import {
  Account,
  accountQuery,
  FetchedAccount,
  fillPartialAccount,
  parseFetchedAccount,
  PartialAccount,
} from './mina/account.js';

export {
  fetchAccount,
  fetchLastBlock,
  parseFetchedAccount,
  markAccountToBeFetched,
  markNetworkToBeFetched,
  markActionsToBeFetched,
  fetchMissingData,
  fetchTransactionStatus,
  TransactionStatus,
  EventActionFilterOptions,
  getCachedAccount,
  getCachedNetwork,
  getCachedActions,
  addCachedAccount,
  defaultGraphqlEndpoint,
  archiveGraphqlEndpoint,
  setGraphqlEndpoint,
  setArchiveGraphqlEndpoint,
  sendZkappQuery,
  sendZkapp,
  removeJsonQuotes,
  fetchEvents,
  fetchActions,
};

let defaultGraphqlEndpoint = 'none';
let archiveGraphqlEndpoint = 'none';
/**
 * Specifies the default GraphQL endpoint.
 */
function setGraphqlEndpoint(graphqlEndpoint: string) {
  defaultGraphqlEndpoint = graphqlEndpoint;
}

/**
 * Sets up a GraphQL endpoint to be used for fetching information from an Archive Node.
 *
 * @param A GraphQL endpoint.
 */
function setArchiveGraphqlEndpoint(graphqlEndpoint: string) {
  archiveGraphqlEndpoint = graphqlEndpoint;
}

/**
 * Gets account information on the specified publicKey by performing a GraphQL query
 * to the specified endpoint. This will call the 'GetAccountInfo' query which fetches
 * zkapp related account information.
 *
 * If an error is returned by the specified endpoint, an error is thrown. Otherwise,
 * the data is returned.
 *
 * @param publicKey The specified publicKey to get account information on
 * @param tokenId The specified tokenId to get account information on
 * @param graphqlEndpoint The graphql endpoint to fetch from
 * @param config An object that exposes an additional timeout option
 * @returns zkapp information on the specified account or an error is thrown
 */
async function fetchAccount(
  accountInfo: { publicKey: string | PublicKey; tokenId?: string | Field },
  graphqlEndpoint = defaultGraphqlEndpoint,
  { timeout = defaultTimeout } = {}
): Promise<
  | { account: Types.Account; error: undefined }
  | { account: undefined; error: FetchError }
> {
  let publicKeyBase58 =
    accountInfo.publicKey instanceof PublicKey
      ? accountInfo.publicKey.toBase58()
      : accountInfo.publicKey;
  let tokenIdBase58 =
    typeof accountInfo.tokenId === 'string' || !accountInfo.tokenId
      ? accountInfo.tokenId
      : TokenId.toBase58(accountInfo.tokenId);

  return await fetchAccountInternal(
    { publicKey: publicKeyBase58, tokenId: tokenIdBase58 },
    graphqlEndpoint,
    {
      timeout,
    }
  );
}

// internal version of fetchAccount which does the same, but returns the original JSON version
// of the account, to save some back-and-forth conversions when caching accounts
async function fetchAccountInternal(
  accountInfo: { publicKey: string; tokenId?: string },
  graphqlEndpoint = defaultGraphqlEndpoint,
  config?: FetchConfig
) {
  const { publicKey, tokenId } = accountInfo;
  let [response, error] = await makeGraphqlRequest(
    accountQuery(publicKey, tokenId ?? TokenId.toBase58(TokenId.default)),
    graphqlEndpoint,
    config
  );
  if (error !== undefined) return { account: undefined, error };
  let fetchedAccount = (response as FetchResponse).data
    .account as FetchedAccount | null;
  if (fetchedAccount === null) {
    return {
      account: undefined,
      error: {
        statusCode: 404,
        statusText: `fetchAccount: Account with public key ${publicKey} does not exist.`,
      },
    };
  }
  let account = parseFetchedAccount(fetchedAccount);
  // account successfully fetched - add to cache before returning
  addCachedAccountInternal(account, graphqlEndpoint);
  return {
    account,
    error: undefined,
  };
}

type FetchConfig = { timeout?: number };
type FetchResponse = { data: any };
type FetchError = {
  statusCode: number;
  statusText: string;
};
// Specify 30s as the default timeout
const defaultTimeout = 30000;

let accountCache = {} as Record<
  string,
  {
    account: Account;
    graphqlEndpoint: string;
    timestamp: number;
  }
>;
let networkCache = {} as Record<
  string,
  {
    network: NetworkValue;
    graphqlEndpoint: string;
    timestamp: number;
  }
>;
let actionsCache = {} as Record<
  string,
  {
    actions: { hash: string; actions: string[][] }[];
    graphqlEndpoint: string;
    timestamp: number;
  }
>;
let accountsToFetch = {} as Record<
  string,
  { publicKey: string; tokenId: string; graphqlEndpoint: string }
>;
let networksToFetch = {} as Record<string, { graphqlEndpoint: string }>;
let actionsToFetch = {} as Record<
  string,
  {
    publicKey: string;
    tokenId: string;
    actionHashes: { fromActionHash?: string; endActionHash?: string };
    graphqlEndpoint: string;
  }
>;

function markAccountToBeFetched(
  publicKey: PublicKey,
  tokenId: Field,
  graphqlEndpoint: string
) {
  let publicKeyBase58 = publicKey.toBase58();
  let tokenBase58 = TokenId.toBase58(tokenId);
  accountsToFetch[`${publicKeyBase58};${tokenBase58};${graphqlEndpoint}`] = {
    publicKey: publicKeyBase58,
    tokenId: tokenBase58,
    graphqlEndpoint,
  };
}
function markNetworkToBeFetched(graphqlEndpoint: string) {
  networksToFetch[graphqlEndpoint] = { graphqlEndpoint };
}
function markActionsToBeFetched(
  publicKey: PublicKey,
  actionHashes: ActionHashes,
  tokenId: Field,
  graphqlEndpoint: string
) {
  let publicKeyBase58 = publicKey.toBase58();
  let tokenBase58 = TokenId.toBase58(tokenId);
  let { fromActionHash, endActionHash } = actionHashes;
  let fromActionHashBase58 = fromActionHash
    ? fromActionHash.toString()
    : undefined;
  let endActionHashBase58 = endActionHash
    ? endActionHash.toString()
    : undefined;

  actionsToFetch[`${publicKeyBase58};${tokenBase58};${graphqlEndpoint}`] = {
    publicKey: publicKeyBase58,
    tokenId: tokenBase58,
    actionHashes: {
      fromActionHash: fromActionHashBase58,
      endActionHash: endActionHashBase58,
    },
    graphqlEndpoint,
  };
}

async function fetchMissingData(
  graphqlEndpoint: string,
  archiveEndpoint?: string
) {
  let promises = Object.entries(accountsToFetch).map(
    async ([key, { publicKey, tokenId }]) => {
      let response = await fetchAccountInternal(
        { publicKey, tokenId },
        graphqlEndpoint
      );
      if (response.error === undefined) delete accountsToFetch[key];
    }
  );
  let actionPromises = Object.entries(actionsToFetch).map(
    async ([key, { publicKey, actionHashes, tokenId }]) => {
      let response = await fetchActions(
        { publicKey, actionHashes, tokenId },
        archiveEndpoint
      );
      if (!('error' in response) || response.error === undefined)
        delete actionsToFetch[key];
    }
  );
  promises.push(...actionPromises);
  let network = Object.entries(networksToFetch).find(([, network]) => {
    return network.graphqlEndpoint === graphqlEndpoint;
  });
  if (network !== undefined) {
    promises.push(
      (async () => {
        try {
          await fetchLastBlock(graphqlEndpoint);
          delete networksToFetch[network[0]];
        } catch {}
      })()
    );
  }
  await Promise.all(promises);
}

function getCachedAccount(
  publicKey: PublicKey,
  tokenId: Field,
  graphqlEndpoint = defaultGraphqlEndpoint
): Account | undefined {
  return accountCache[accountCacheKey(publicKey, tokenId, graphqlEndpoint)]
    ?.account;
}

function getCachedNetwork(graphqlEndpoint = defaultGraphqlEndpoint) {
  return networkCache[graphqlEndpoint]?.network;
}

function getCachedActions(
  publicKey: PublicKey,
  tokenId: Field,
  graphqlEndpoint = archiveGraphqlEndpoint
) {
  return actionsCache[accountCacheKey(publicKey, tokenId, graphqlEndpoint)]
    ?.actions;
}

/**
 * Adds an account to the local cache, indexed by a GraphQL endpoint.
 */
function addCachedAccount(
  partialAccount: PartialAccount,
  graphqlEndpoint = defaultGraphqlEndpoint
) {
  let account = fillPartialAccount(partialAccount);
  addCachedAccountInternal(account, graphqlEndpoint);
}

function addCachedAccountInternal(account: Account, graphqlEndpoint: string) {
  accountCache[
    accountCacheKey(account.publicKey, account.tokenId, graphqlEndpoint)
  ] = {
    account,
    graphqlEndpoint,
    timestamp: Date.now(),
  };
}

function addCachedActionsInternal(
  accountInfo: { publicKey: PublicKey; tokenId: Field },
  actions: { hash: string; actions: string[][] }[],
  graphqlEndpoint: string
) {
  actionsCache[
    accountCacheKey(accountInfo.publicKey, accountInfo.tokenId, graphqlEndpoint)
  ] = {
    actions,
    graphqlEndpoint,
    timestamp: Date.now(),
  };
}

function accountCacheKey(
  publicKey: PublicKey,
  tokenId: Field,
  graphqlEndpoint: string
) {
  return `${publicKey.toBase58()};${TokenId.toBase58(
    tokenId
  )};${graphqlEndpoint}`;
}

/**
 * Fetches the last block on the Mina network.
 */
async function fetchLastBlock(graphqlEndpoint = defaultGraphqlEndpoint) {
  let [resp, error] = await makeGraphqlRequest(lastBlockQuery, graphqlEndpoint);
  if (error) throw Error(error.statusText);
  let lastBlock = resp?.data?.bestChain?.[0];
  if (lastBlock === undefined) {
    throw Error('Failed to fetch latest network state.');
  }
  let network = parseFetchedBlock(lastBlock);
  networkCache[graphqlEndpoint] = {
    network,
    graphqlEndpoint,
    timestamp: Date.now(),
  };
  return network;
}

const lastBlockQuery = `{
  bestChain(maxLength: 1) {
    protocolState {
      blockchainState {
        snarkedLedgerHash
        stagedLedgerHash
        date
        utcDate
        stagedLedgerProofEmitted
      }
      previousStateHash
      consensusState {
        blockHeight
        slotSinceGenesis
        slot
        nextEpochData {
          ledger {hash totalCurrency}
          seed
          startCheckpoint
          lockCheckpoint
          epochLength
        }
        stakingEpochData {
          ledger {hash totalCurrency}
          seed
          startCheckpoint
          lockCheckpoint
          epochLength
        }
        epochCount
        minWindowDensity
        totalCurrency
        epoch
      }
    }
  }
}`;

type FetchedBlock = {
  protocolState: {
    blockchainState: {
      snarkedLedgerHash: string; // hash-like encoding
      stagedLedgerHash: string; // hash-like encoding
      date: string; // String(Date.now())
      utcDate: string; // String(Date.now())
      stagedLedgerProofEmitted: boolean; // bool
    };
    previousStateHash: string; // hash-like encoding
    consensusState: {
      blockHeight: string; // String(number)
      slotSinceGenesis: string; // String(number)
      slot: string; // String(number)
      nextEpochData: {
        ledger: {
          hash: string; // hash-like encoding
          totalCurrency: string; // String(number)
        };
        seed: string; // hash-like encoding
        startCheckpoint: string; // hash-like encoding
        lockCheckpoint: string; // hash-like encoding
        epochLength: string; // String(number)
      };
      stakingEpochData: {
        ledger: {
          hash: string; // hash-like encoding
          totalCurrency: string; // String(number)
        };
        seed: string; // hash-like encoding
        startCheckpoint: string; // hash-like encoding
        lockCheckpoint: string; // hash-like encoding
        epochLength: string; // String(number)
      };
      epochCount: string; // String(number)
      minWindowDensity: string; // String(number)
      totalCurrency: string; // String(number)
      epoch: string; // String(number)
    };
  };
};

function parseFetchedBlock({
  protocolState: {
    blockchainState: { snarkedLedgerHash, utcDate },
    consensusState: {
      blockHeight,
      minWindowDensity,
      totalCurrency,
      slot,
      slotSinceGenesis,
      nextEpochData,
      stakingEpochData,
    },
  },
}: FetchedBlock): NetworkValue {
  return {
    snarkedLedgerHash: Encoding.LedgerHash.fromBase58(snarkedLedgerHash),
    // TODO: use date or utcDate?
    blockchainLength: UInt32.from(blockHeight),
    minWindowDensity: UInt32.from(minWindowDensity),
    totalCurrency: UInt64.from(totalCurrency),
    globalSlotSinceGenesis: UInt32.from(slotSinceGenesis),
    nextEpochData: parseEpochData(nextEpochData),
    stakingEpochData: parseEpochData(stakingEpochData),
  };
}

function parseEpochData({
  ledger: { hash, totalCurrency },
  seed,
  startCheckpoint,
  lockCheckpoint,
  epochLength,
}: FetchedBlock['protocolState']['consensusState']['nextEpochData']): NetworkValue['nextEpochData'] {
  return {
    ledger: {
      hash: Encoding.LedgerHash.fromBase58(hash),
      totalCurrency: UInt64.from(totalCurrency),
    },
    seed: Encoding.EpochSeed.fromBase58(seed),
    startCheckpoint: Encoding.StateHash.fromBase58(startCheckpoint),
    lockCheckpoint: Encoding.StateHash.fromBase58(lockCheckpoint),
    epochLength: UInt32.from(epochLength),
  };
}

const transactionStatusQuery = (txId: string) => `query {
  transactionStatus(zkappTransaction:"${txId}")
}`;

/**
 * Fetches the status of a transaction.
 */
async function fetchTransactionStatus(
  txId: string,
  graphqlEndpoint = defaultGraphqlEndpoint
): Promise<TransactionStatus> {
  let [resp, error] = await makeGraphqlRequest(
    transactionStatusQuery(txId),
    graphqlEndpoint
  );
  if (error) throw Error(error.statusText);
  let txStatus = resp?.data?.transactionStatus;
  if (txStatus === undefined || txStatus === null) {
    throw Error(`Failed to fetch transaction status. TransactionId: ${txId}`);
  }
  return txStatus as TransactionStatus;
}

/**
 * INCLUDED: A transaction that is on the longest chain
 *
 * PENDING: A transaction either in the transition frontier or in transaction pool but is not on the longest chain
 *
 * UNKNOWN: The transaction has either been snarked, reached finality through consensus or has been dropped
 *
 */
type TransactionStatus = 'INCLUDED' | 'PENDING' | 'UNKNOWN';

/**
 * Sends a zkApp command (transaction) to the specified GraphQL endpoint.
 */
function sendZkapp(
  json: string,
  graphqlEndpoint = defaultGraphqlEndpoint,
  { timeout = defaultTimeout } = {}
) {
  return makeGraphqlRequest(sendZkappQuery(json), graphqlEndpoint, {
    timeout,
  });
}

// TODO: Decide an appropriate response structure.
function sendZkappQuery(json: string) {
  return `mutation {
  sendZkapp(input: {
    zkappCommand: ${removeJsonQuotes(json)}
  }) {
    zkapp {
      hash
      id
      failureReason {
        failures
        index
      }
      zkappCommand {
        memo
        feePayer {
          body {
            publicKey
          }
        }
        accountUpdates {
          body {
            publicKey
            useFullCommitment
            incrementNonce
          }
        }
      }
    }
  }
}
`;
}
type FetchedEvents = {
  blockInfo: {
    distanceFromMaxBlockHeight: number;
    globalSlotSinceGenesis: number;
    height: number;
    stateHash: string;
    parentHash: string;
    chainStatus: string;
  };
  eventData: {
    transactionInfo: {
      hash: string;
      memo: string;
      status: string;
    };
    data: string[];
  }[];
};
type FetchedActions = {
<<<<<<< HEAD
  actionState: {
    actionStateOne: string;
    actionStateTwo: string;
  };
=======
  blockInfo: {
    distanceFromMaxBlockHeight: number;
  };
  actionState: string;
>>>>>>> f585b648
  actionData: {
    accountUpdateId: string;
    data: string[];
  }[];
};

type EventActionFilterOptions = {
  to?: UInt32;
  from?: UInt32;
};

const getEventsQuery = (
  publicKey: string,
  tokenId: string,
  filterOptions?: EventActionFilterOptions
) => {
  const { to, from } = filterOptions ?? {};
  let input = `address: "${publicKey}", tokenId: "${tokenId}"`;
  if (to !== undefined) {
    input += `, to: ${to}`;
  }
  if (from !== undefined) {
    input += `, from: ${from}`;
  }
  return `{
  events(input: { ${input} }) {
    blockInfo {
      distanceFromMaxBlockHeight
      height
      globalSlotSinceGenesis
      stateHash
      parentHash
      chainStatus
    }
    eventData {
      transactionInfo {
        hash
        memo
        status
      }
      data
    }
  }
}`;
};
const getActionsQuery = (
  publicKey: string,
  actionHashes: { fromActionHash?: string; endActionHash?: string },
  tokenId: string,
  _filterOptions?: EventActionFilterOptions
) => {
  const { fromActionHash, endActionHash } = actionHashes ?? {};
  let input = `address: "${publicKey}", tokenId: "${tokenId}"`;
  if (fromActionHash !== undefined) {
    input += `, fromActionHash: "${fromActionHash}"`;
  }
  if (endActionHash !== undefined) {
    input += `, endActionHash: "${endActionHash}"`;
  }
  return `{
  actions(input: { ${input} }) {
<<<<<<< HEAD
    actionState {
      actionStateOne
      actionStateTwo
    }
=======
    blockInfo {
      distanceFromMaxBlockHeight
    }
    actionState
>>>>>>> f585b648
    actionData {
      accountUpdateId
      data
    }
  }
}`;
};

/**
 * Asynchronously fetches event data for an account from the Mina Archive Node GraphQL API.
 * @async
 * @param accountInfo - The account information object.
 * @param accountInfo.publicKey - The account public key.
 * @param [accountInfo.tokenId] - The optional token ID for the account.
 * @param [graphqlEndpoint=archiveGraphqlEndpoint] - The GraphQL endpoint to query. Defaults to the Archive Node GraphQL API.
 * @param [filterOptions={}] - The optional filter options object.
 * @returns A promise that resolves to an array of objects containing event data, block information and transaction information for the account.
 * @throws If the GraphQL request fails or the response is invalid.
 * @example
 * const accountInfo = { publicKey: 'B62qiwmXrWn7Cok5VhhB3KvCwyZ7NHHstFGbiU5n7m8s2RqqNW1p1wF' };
 * const events = await fetchEvents(accountInfo);
 * console.log(events);
 */
async function fetchEvents(
  accountInfo: { publicKey: string; tokenId?: string },
  graphqlEndpoint = archiveGraphqlEndpoint,
  filterOptions: EventActionFilterOptions = {}
) {
  if (!graphqlEndpoint)
    throw new Error(
      'fetchEvents: Specified GraphQL endpoint is undefined. Please specify a valid endpoint.'
    );
  const { publicKey, tokenId } = accountInfo;
  let [response, error] = await makeGraphqlRequest(
    getEventsQuery(
      publicKey,
      tokenId ?? TokenId.toBase58(TokenId.default),
      filterOptions
    ),
    graphqlEndpoint
  );
  if (error) throw Error(error.statusText);
  let fetchedEvents = response?.data.events as FetchedEvents[];
  if (fetchedEvents === undefined) {
    throw Error(
      `Failed to fetch events data. Account: ${publicKey} Token: ${tokenId}`
    );
  }

  // TODO: This is a temporary fix. We should be able to fetch the event/action data from any block at the best tip.
  // Once https://github.com/o1-labs/Archive-Node-API/issues/7 is resolved, we can remove this.
  // If we have multiple blocks returned at the best tip (e.g. distanceFromMaxBlockHeight === 0),
  // then filter out the blocks at the best tip. This is because we cannot guarantee that every block
  // at the best tip will have the correct event data or guarantee that the specific block data will not
  // fork in anyway. If this happens, we delay fetching event data until another block has been added to the network.
  let numberOfBestTipBlocks = 0;
  for (let i = 0; i < fetchedEvents.length; i++) {
    if (fetchedEvents[i].blockInfo.distanceFromMaxBlockHeight === 0) {
      numberOfBestTipBlocks++;
    }
    if (numberOfBestTipBlocks > 1) {
      fetchedEvents = fetchedEvents.filter((event) => {
        return event.blockInfo.distanceFromMaxBlockHeight !== 0;
      });
      break;
    }
  }

  return fetchedEvents.map((event) => {
    let events = event.eventData.map(({ data, transactionInfo }) => {
      return {
        data,
        transactionInfo,
      };
    });

    return {
      events,
      blockHeight: UInt32.from(event.blockInfo.height),
      blockHash: event.blockInfo.stateHash,
      parentBlockHash: event.blockInfo.parentHash,
      globalSlot: UInt32.from(event.blockInfo.globalSlotSinceGenesis),
      chainStatus: event.blockInfo.chainStatus,
    };
  });
}

async function fetchActions(
  accountInfo: {
    publicKey: string;
    actionHashes: { fromActionHash?: string; endActionHash?: string };
    tokenId?: string;
  },
  graphqlEndpoint = archiveGraphqlEndpoint
) {
  if (!graphqlEndpoint)
    throw new Error(
      'fetchEvents: Specified GraphQL endpoint is undefined. Please specify a valid endpoint.'
    );
  const { publicKey, actionHashes, tokenId } = accountInfo;
  let [response, error] = await makeGraphqlRequest(
    getActionsQuery(
      publicKey,
      actionHashes,
      tokenId ?? TokenId.toBase58(TokenId.default)
    ),
    graphqlEndpoint
  );
  if (error) throw Error(error.statusText);
  let fetchedActions = response?.data.actions as FetchedActions[];
  if (fetchedActions === undefined) {
    return {
      error: {
        statusCode: 404,
        statusText: `fetchActions: Account with public key ${publicKey} with tokenId ${tokenId} does not exist.`,
      },
    };
  }

  // TODO: This is a temporary fix. We should be able to fetch the event/action data from any block at the best tip.
  // Once https://github.com/o1-labs/Archive-Node-API/issues/7 is resolved, we can remove this.
  // If we have multiple blocks returned at the best tip (e.g. distanceFromMaxBlockHeight === 0),
  // then filter out the blocks at the best tip. This is because we cannot guarantee that every block
  // at the best tip will have the correct action data or guarantee that the specific block data will not
  // fork in anyway. If this happens, we delay fetching action data until another block has been added to the network.
  let numberOfBestTipBlocks = 0;
  for (let i = 0; i < fetchedActions.length; i++) {
    if (fetchedActions[i].blockInfo.distanceFromMaxBlockHeight === 0) {
      numberOfBestTipBlocks++;
    }
    if (numberOfBestTipBlocks > 1) {
      fetchedActions = fetchedActions.filter((action) => {
        return action.blockInfo.distanceFromMaxBlockHeight !== 0;
      });
      break;
    }
  }

  const processActionData = (
    currentActionList: string[][],
    latestActionsHash: Field
  ) => {
    const actionsHash = SequenceEvents.hash(
      currentActionList.map((e) => e.map((f) => Field(f)))
    );
    return SequenceEvents.updateSequenceState(latestActionsHash, actionsHash);
  };

  // Archive Node API returns actions in the latest order, so we reverse the array to get the actions in chronological order.
  fetchedActions.reverse();
  let actionsList: { actions: string[][]; hash: string }[] = [];

  fetchedActions.forEach((fetchedAction) => {
    const { actionData } = fetchedAction;
    let latestActionsHash = Field(fetchedAction.actionState.actionStateTwo);
    let actionState = Field(fetchedAction.actionState.actionStateOne);

    if (actionData.length === 0)
      throw new Error(
        `No action data was found for the account ${publicKey} with the latest action state ${actionState}`
      );

    let { accountUpdateId: currentAccountUpdateId } = actionData[0];
    let currentActionList: string[][] = [];

    actionData.forEach((action, i) => {
      const { accountUpdateId, data } = action;
      const isLastAction = i === actionData.length - 1;
      const isSameAccountUpdate = accountUpdateId === currentAccountUpdateId;

      if (isSameAccountUpdate && !isLastAction) {
        currentActionList.push(data);
        return;
      } else if (isSameAccountUpdate && isLastAction) {
        currentActionList.push(data);
      } else if (!isSameAccountUpdate && isLastAction) {
        latestActionsHash = processActionData(
          currentActionList,
          latestActionsHash
        );
        actionsList.push({
          actions: currentActionList,
          hash: Ledger.fieldToBase58(Field(latestActionsHash)),
        });
        currentAccountUpdateId = accountUpdateId;
        currentActionList = [data];
      }

      latestActionsHash = processActionData(
        currentActionList,
        latestActionsHash
      );
      actionsList.push({
        actions: currentActionList,
        hash: Ledger.fieldToBase58(Field(latestActionsHash)),
      });
      currentAccountUpdateId = accountUpdateId;
      currentActionList = [data];
    });

    const currentActionHash = Ledger.fieldToBase58(Field(latestActionsHash));
    const expectedActionHash = Ledger.fieldToBase58(Field(actionState));

    if (currentActionHash !== expectedActionHash) {
      throw new Error(
        `Failed to derive correct actions hash for ${publicKey}.
        Derived hash: ${currentActionHash}, expected hash: ${expectedActionHash}).
        All action hashes derived: ${JSON.stringify(actionsList, null, 2)}
        Please try a different Archive Node API endpoint.
        `
      );
    }
  });
  addCachedActionsInternal(
    {
      publicKey: PublicKey.fromBase58(publicKey),
      tokenId: TokenId.fromBase58(tokenId ?? TokenId.toBase58(TokenId.default)),
    },
    actionsList,
    graphqlEndpoint
  );
  return actionsList;
}

// removes the quotes on JSON keys
function removeJsonQuotes(json: string) {
  let cleaned = JSON.stringify(JSON.parse(json), null, 2);
  return cleaned.replace(/\"(\S+)\"\s*:/gm, '$1:');
}

// TODO it seems we're not actually catching most errors here
async function makeGraphqlRequest(
  query: string,
  graphqlEndpoint = defaultGraphqlEndpoint,
  { timeout = defaultTimeout } = {} as FetchConfig
) {
  if (graphqlEndpoint === 'none')
    throw Error(
      "Should have made a graphql request, but don't know to which endpoint. Try calling `setGraphqlEndpoint` first."
    );
  const controller = new AbortController();
  const timer = setTimeout(() => {
    controller.abort();
  }, timeout);

  try {
    let body = JSON.stringify({ operationName: null, query, variables: {} });
    let response = await fetch(graphqlEndpoint, {
      method: 'POST',
      headers: { 'Content-Type': 'application/json' },
      body,
      signal: controller.signal,
    });
    return await checkResponseStatus(response);
  } catch (error) {
    clearTimeout(timer);
    return [undefined, inferError(error)] as [undefined, FetchError];
  }
}

async function checkResponseStatus(
  response: Response
): Promise<[FetchResponse, undefined] | [undefined, FetchError]> {
  if (response.ok) {
    return [(await response.json()) as FetchResponse, undefined];
  } else {
    return [
      undefined,
      {
        statusCode: response.status,
        statusText: response.statusText,
      } as FetchError,
    ];
  }
}

function inferError(error: unknown): FetchError {
  let errorMessage = JSON.stringify(error);
  if (error instanceof AbortSignal) {
    return { statusCode: 408, statusText: `Request Timeout: ${errorMessage}` };
  } else {
    return {
      statusCode: 500,
      statusText: `Unknown Error: ${errorMessage}`,
    };
  }
}<|MERGE_RESOLUTION|>--- conflicted
+++ resolved
@@ -574,17 +574,13 @@
   }[];
 };
 type FetchedActions = {
-<<<<<<< HEAD
+  blockInfo: {
+    distanceFromMaxBlockHeight: number;
+  };
   actionState: {
     actionStateOne: string;
     actionStateTwo: string;
   };
-=======
-  blockInfo: {
-    distanceFromMaxBlockHeight: number;
-  };
-  actionState: string;
->>>>>>> f585b648
   actionData: {
     accountUpdateId: string;
     data: string[];
@@ -646,17 +642,13 @@
   }
   return `{
   actions(input: { ${input} }) {
-<<<<<<< HEAD
+    blockInfo {
+      distanceFromMaxBlockHeight
+    }
     actionState {
       actionStateOne
       actionStateTwo
     }
-=======
-    blockInfo {
-      distanceFromMaxBlockHeight
-    }
-    actionState
->>>>>>> f585b648
     actionData {
       accountUpdateId
       data
