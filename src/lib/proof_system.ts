import {
  EmptyNull,
  EmptyUndefined,
  EmptyVoid,
} from '../bindings/lib/generic.js';
import { withThreadPool } from '../bindings/js/wrapper.js';
import { Bool, ProvablePure, Pickles, Poseidon } from '../snarky.js';
import { Field } from './core.js';
import {
  FlexibleProvable,
  FlexibleProvablePure,
  InferProvable,
  ProvablePureExtended,
  provablePure,
  toConstant,
} from './circuit_value.js';
import { Provable } from './provable.js';
<<<<<<< HEAD
import { assert } from './errors.js';
=======
import { snarkContext } from './provable-context.js';
>>>>>>> 2736eee0

// public API
export {
  Proof,
  SelfProof,
  JsonProof,
  ZkProgram,
  verify,
  Empty,
  Undefined,
  Void,
};

// internal API
export {
  CompiledTag,
  sortMethodArguments,
  getPreviousProofsForProver,
  MethodInterface,
  GenericArgument,
  picklesRuleFromFunction,
  compileProgram,
  analyzeMethod,
  emptyValue,
  emptyWitness,
  synthesizeMethodArguments,
  methodArgumentsToConstant,
  methodArgumentTypesAndValues,
  isAsFields,
  Prover,
  dummyBase64Proof,
};

type Undefined = undefined;
const Undefined: ProvablePureExtended<undefined, null> =
  EmptyUndefined<Field>();
type Empty = Undefined;
const Empty = Undefined;
type Void = undefined;
const Void: ProvablePureExtended<void, null> = EmptyVoid<Field>();

class Proof<Input, Output> {
  static publicInputType: FlexibleProvablePure<any> = undefined as any;
  static publicOutputType: FlexibleProvablePure<any> = undefined as any;
  static tag: () => { name: string } = () => {
    throw Error(
      `You cannot use the \`Proof\` class directly. Instead, define a subclass:\n` +
        `class MyProof extends Proof<PublicInput, PublicOutput> { ... }`
    );
  };
  publicInput: Input;
  publicOutput: Output;
  proof: Pickles.Proof;
  maxProofsVerified: 0 | 1 | 2;
  shouldVerify = Bool(false);

  verify() {
    this.shouldVerify = Bool(true);
  }
  verifyIf(condition: Bool) {
    this.shouldVerify = condition;
  }
  toJSON(): JsonProof {
    let type = getStatementType(this.constructor as any);
    return {
      publicInput: type.input.toFields(this.publicInput).map(String),
      publicOutput: type.output.toFields(this.publicOutput).map(String),
      maxProofsVerified: this.maxProofsVerified,
      proof: Pickles.proofToBase64([this.maxProofsVerified, this.proof]),
    };
  }
  static fromJSON<S extends Subclass<typeof Proof>>(
    this: S,
    {
      maxProofsVerified,
      proof: proofString,
      publicInput: publicInputJson,
      publicOutput: publicOutputJson,
    }: JsonProof
  ): Proof<
    InferProvable<S['publicInputType']>,
    InferProvable<S['publicOutputType']>
  > {
    let [, proof] = Pickles.proofOfBase64(proofString, maxProofsVerified);
    let type = getStatementType(this);
    let publicInput = type.input.fromFields(publicInputJson.map(Field));
    let publicOutput = type.output.fromFields(publicOutputJson.map(Field));
    return new this({
      publicInput,
      publicOutput,
      proof,
      maxProofsVerified,
    }) as any;
  }

  constructor({
    proof,
    publicInput,
    publicOutput,
    maxProofsVerified,
  }: {
    proof: Pickles.Proof;
    publicInput: Input;
    publicOutput: Output;
    maxProofsVerified: 0 | 1 | 2;
  }) {
    this.publicInput = publicInput;
    this.publicOutput = publicOutput;
    this.proof = proof; // TODO optionally convert from string?
    this.maxProofsVerified = maxProofsVerified;
  }
}

async function verify(
  proof: Proof<any, any> | JsonProof,
  verificationKey: string
) {
  let picklesProof: Pickles.Proof;
  let statement: Pickles.Statement;
  if (typeof proof.proof === 'string') {
    // json proof
    [, picklesProof] = Pickles.proofOfBase64(
      proof.proof,
      proof.maxProofsVerified
    );
    statement = {
      input: (proof as JsonProof).publicInput.map(Field),
      output: (proof as JsonProof).publicOutput.map(Field),
    };
  } else {
    // proof class
    picklesProof = proof.proof;
    let type = getStatementType(proof.constructor as any);
    statement = {
      input: type.input.toFields(proof.publicInput),
      output: type.output.toFields(proof.publicOutput),
    };
  }
  return withThreadPool(() =>
    Pickles.verify(statement, picklesProof, verificationKey)
  );
}

type JsonProof = {
  publicInput: string[];
  publicOutput: string[];
  maxProofsVerified: 0 | 1 | 2;
  proof: string;
};
type CompiledTag = unknown;

let compiledTags = new WeakMap<any, CompiledTag>();
let CompiledTag = {
  get(tag: any): CompiledTag | undefined {
    return compiledTags.get(tag);
  },
  store(tag: any, compiledTag: CompiledTag) {
    compiledTags.set(tag, compiledTag);
  },
};

function ZkProgram<
  StatementType extends {
    publicInput?: FlexibleProvablePure<any>;
    publicOutput?: FlexibleProvablePure<any>;
  },
  Types extends {
    // TODO: how to prevent a method called `compile` from type-checking?
    [I in string]: Tuple<PrivateInput>;
  }
>(
  config: StatementType & {
    methods: {
      [I in keyof Types]: Method<
        InferProvableOrUndefined<Get<StatementType, 'publicInput'>>,
        InferProvableOrVoid<Get<StatementType, 'publicOutput'>>,
        Types[I]
      >;
    };
  }
): {
  name: string;
  compile: () => Promise<{ verificationKey: string }>;
  verify: (
    proof: Proof<
      InferProvableOrUndefined<Get<StatementType, 'publicInput'>>,
      InferProvableOrVoid<Get<StatementType, 'publicOutput'>>
    >
  ) => Promise<boolean>;
  digest: () => string;
  analyzeMethods: () => ReturnType<typeof analyzeMethod>[];
  publicInputType: ProvableOrUndefined<Get<StatementType, 'publicInput'>>;
  publicOutputType: ProvableOrVoid<Get<StatementType, 'publicOutput'>>;
} & {
  [I in keyof Types]: Prover<
    InferProvableOrUndefined<Get<StatementType, 'publicInput'>>,
    InferProvableOrVoid<Get<StatementType, 'publicOutput'>>,
    Types[I]
  >;
} {
  let methods = config.methods;
  let publicInputType: ProvablePure<any> = config.publicInput! ?? Undefined;
  let publicOutputType: ProvablePure<any> = config.publicOutput! ?? Void;

  let selfTag = { name: `Program${i++}` };
  type PublicInput = InferProvableOrUndefined<
    Get<StatementType, 'publicInput'>
  >;
  type PublicOutput = InferProvableOrVoid<Get<StatementType, 'publicOutput'>>;

  class SelfProof extends Proof<PublicInput, PublicOutput> {
    static publicInputType = publicInputType;
    static publicOutputType = publicOutputType;
    static tag = () => selfTag;
  }

  let keys: (keyof Types & string)[] = Object.keys(methods).sort(); // need to have methods in (any) fixed order
  let methodIntfs = keys.map((key) =>
    sortMethodArguments('program', key, methods[key].privateInputs, SelfProof)
  );
  let methodFunctions = keys.map((key) => methods[key].method);
  let maxProofsVerified = methodIntfs.reduce(
    (acc, { proofArgs }) => Math.max(acc, proofArgs.length),
    0
  ) as any as 0 | 1 | 2;

  let compileOutput:
    | {
        provers: Pickles.Prover[];
        verify: (
          statement: Pickles.Statement,
          proof: Pickles.Proof
        ) => Promise<boolean>;
      }
    | undefined;

  async function compile() {
    let { provers, verify, verificationKey } = await compileProgram(
      publicInputType,
      publicOutputType,
      methodIntfs,
      methodFunctions,
      selfTag
    );
    compileOutput = { provers, verify };
    return { verificationKey: verificationKey.data };
  }

  function toProver<K extends keyof Types & string>(
    key: K,
    i: number
  ): [K, Prover<PublicInput, PublicOutput, Types[K]>] {
    async function prove_(
      publicInput: PublicInput,
      ...args: TupleToInstances<Types[typeof key]>
    ): Promise<Proof<PublicInput, PublicOutput>> {
      let picklesProver = compileOutput?.provers?.[i];
      if (picklesProver === undefined) {
        throw Error(
          `Cannot prove execution of program.${key}(), no prover found. ` +
            `Try calling \`await program.compile()\` first, this will cache provers in the background.`
        );
      }
      let publicInputFields = publicInputType.toFields(publicInput);
      let previousProofs = getPreviousProofsForProver(args, methodIntfs[i]);

      let [, { proof, publicOutput: publicOutputFields }] =
        await snarkContext.runWithAsync(
          { witnesses: args, inProver: true },
          () => picklesProver!(publicInputFields, previousProofs)
        );
      let publicOutput = publicOutputType.fromFields(publicOutputFields);
      class ProgramProof extends Proof<PublicInput, PublicOutput> {
        static publicInputType = publicInputType;
        static publicOutputType = publicOutputType;
        static tag = () => selfTag;
      }
      return new ProgramProof({
        publicInput,
        publicOutput,
        proof,
        maxProofsVerified,
      });
    }
    let prove: Prover<PublicInput, PublicOutput, Types[K]>;
    if (
      (publicInputType as any) === Undefined ||
      (publicInputType as any) === Void
    ) {
      prove = ((...args: TupleToInstances<Types[typeof key]>) =>
        (prove_ as any)(undefined, ...args)) as any;
    } else {
      prove = prove_ as any;
    }
    return [key, prove];
  }
  let provers = Object.fromEntries(keys.map(toProver)) as {
    [I in keyof Types]: Prover<PublicInput, PublicOutput, Types[I]>;
  };

  function verify(proof: Proof<PublicInput, PublicOutput>) {
    if (compileOutput?.verify === undefined) {
      throw Error(
        `Cannot verify proof, verification key not found. Try calling \`await program.compile()\` first.`
      );
    }
    let statement = {
      input: publicInputType.toFields(proof.publicInput),
      output: publicOutputType.toFields(proof.publicOutput),
    };
    return compileOutput.verify(statement, proof.proof);
  }

  function digest() {
    let methodData = methodIntfs.map((methodEntry, i) =>
      analyzeMethod(publicInputType, methodEntry, methodFunctions[i])
    );
    let hash = Poseidon.hash(
      Object.values(methodData).map((d) => Field(BigInt('0x' + d.digest))),
      false
    );
    return hash.toBigInt().toString(16);
  }

  function analyzeMethods() {
    return methodIntfs.map((methodEntry, i) =>
      analyzeMethod(publicInputType, methodEntry, methodFunctions[i])
    );
  }

  return Object.assign(
    selfTag,
    {
      compile,
      verify,
      digest,
      publicInputType: publicInputType as ProvableOrUndefined<
        Get<StatementType, 'publicInput'>
      >,
      publicOutputType: publicOutputType as ProvableOrVoid<
        Get<StatementType, 'publicOutput'>
      >,
      analyzeMethods,
    },
    provers
  );
}

let i = 0;

class SelfProof<PublicInput, PublicOutput> extends Proof<
  PublicInput,
  PublicOutput
> {}

function sortMethodArguments(
  programName: string,
  methodName: string,
  privateInputs: unknown[],
  selfProof: Subclass<typeof Proof>
): MethodInterface {
  let witnessArgs: Provable<unknown>[] = [];
  let proofArgs: Subclass<typeof Proof>[] = [];
  let allArgs: { type: 'proof' | 'witness' | 'generic'; index: number }[] = [];
  let genericArgs: Subclass<typeof GenericArgument>[] = [];
  for (let i = 0; i < privateInputs.length; i++) {
    let privateInput = privateInputs[i];
    if (isProof(privateInput)) {
      if (privateInput === Proof) {
        throw Error(
          `You cannot use the \`Proof\` class directly. Instead, define a subclass:\n` +
            `class MyProof extends Proof<PublicInput, PublicOutput> { ... }`
        );
      }
      allArgs.push({ type: 'proof', index: proofArgs.length });
      if (privateInput === SelfProof) {
        proofArgs.push(selfProof);
      } else {
        proofArgs.push(privateInput);
      }
    } else if (isAsFields(privateInput)) {
      allArgs.push({ type: 'witness', index: witnessArgs.length });
      witnessArgs.push(privateInput);
    } else if (isGeneric(privateInput)) {
      allArgs.push({ type: 'generic', index: genericArgs.length });
      genericArgs.push(privateInput);
    } else {
      throw Error(
        `Argument ${
          i + 1
        } of method ${methodName} is not a provable type: ${privateInput}`
      );
    }
  }
  if (proofArgs.length > 2) {
    throw Error(
      `${programName}.${methodName}() has more than two proof arguments, which is not supported.\n` +
        `Suggestion: You can merge more than two proofs by merging two at a time in a binary tree.`
    );
  }
  return {
    methodName,
    witnessArgs,
    proofArgs,
    allArgs,
    genericArgs,
  };
}

function isAsFields(
  type: unknown
): type is Provable<unknown> & ObjectConstructor {
  return (
    (typeof type === 'function' || typeof type === 'object') &&
    type !== null &&
    ['toFields', 'fromFields', 'sizeInFields', 'toAuxiliary'].every(
      (s) => s in type
    )
  );
}
function isProof(type: unknown): type is typeof Proof {
  // the second case covers subclasses
  return (
    type === Proof ||
    (typeof type === 'function' && type.prototype instanceof Proof)
  );
}

class GenericArgument {
  isEmpty: boolean;
  constructor(isEmpty = false) {
    this.isEmpty = isEmpty;
  }
}
let emptyGeneric = () => new GenericArgument(true);

function isGeneric(type: unknown): type is typeof GenericArgument {
  // the second case covers subclasses
  return (
    type === GenericArgument ||
    (typeof type === 'function' && type.prototype instanceof GenericArgument)
  );
}

function getPreviousProofsForProver(
  methodArgs: any[],
  { allArgs }: MethodInterface
) {
  let previousProofs: Pickles.Proof[] = [];
  for (let i = 0; i < allArgs.length; i++) {
    let arg = allArgs[i];
    if (arg.type === 'proof') {
      previousProofs[arg.index] = (methodArgs[i] as Proof<any, any>).proof;
    }
  }
  return previousProofs;
}

type MethodInterface = {
  methodName: string;
  // TODO: unify types of arguments
  // "circuit types" should be flexible enough to encompass proofs and callback arguments
  witnessArgs: Provable<unknown>[];
  proofArgs: Subclass<typeof Proof>[];
  genericArgs: Subclass<typeof GenericArgument>[];
  allArgs: { type: 'witness' | 'proof' | 'generic'; index: number }[];
  returnType?: Provable<any>;
};

async function compileProgram(
  publicInputType: ProvablePure<any>,
  publicOutputType: ProvablePure<any>,
  methodIntfs: MethodInterface[],
  methods: ((...args: any) => void)[],
  proofSystemTag: { name: string }
) {
  let rules = methodIntfs.map((methodEntry, i) =>
    picklesRuleFromFunction(
      publicInputType,
      publicOutputType,
      methods[i],
      proofSystemTag,
      methodEntry
    )
  );
  let { verificationKey, provers, verify, tag } = await withThreadPool(
    async () => {
      let result: ReturnType<typeof Pickles.compile>;
      let id = snarkContext.enter({ inCompile: true });
      try {
        result = Pickles.compile(rules, {
          publicInputSize: publicInputType.sizeInFields(),
          publicOutputSize: publicOutputType.sizeInFields(),
        });
      } finally {
        snarkContext.leave(id);
      }
      let { getVerificationKeyArtifact, provers, verify, tag } = result;
      CompiledTag.store(proofSystemTag, tag);
      let verificationKey = getVerificationKeyArtifact();
      return { verificationKey, provers, verify, tag };
    }
  );
  // wrap provers
  let wrappedProvers = provers.map(
    (prover): Pickles.Prover =>
      async function picklesProver(
        publicInput: Field[],
        previousProofs: Pickles.Proof[]
      ) {
        return withThreadPool(() => prover(publicInput, previousProofs));
      }
  );
  // wrap verify
  let wrappedVerify = async function picklesVerify(
    statement: Pickles.Statement,
    proof: Pickles.Proof
  ) {
    return withThreadPool(() => verify(statement, proof));
  };
  return {
    verificationKey,
    provers: wrappedProvers,
    verify: wrappedVerify,
    tag,
  };
}

function analyzeMethod<T>(
  publicInputType: ProvablePure<any>,
  methodIntf: MethodInterface,
  method: (...args: any) => T
) {
  return Provable.constraintSystem(() => {
    let args = synthesizeMethodArguments(methodIntf, true);
    let publicInput = emptyWitness(publicInputType);
    if (publicInputType === Undefined || publicInputType === Void)
      return method(...args);
    return method(publicInput, ...args);
  });
}

function picklesRuleFromFunction(
  publicInputType: ProvablePure<any>,
  publicOutputType: ProvablePure<any>,
  func: (...args: unknown[]) => any,
  proofSystemTag: { name: string },
  { methodName, witnessArgs, proofArgs, allArgs }: MethodInterface
): Pickles.Rule {
  function main(publicInput: Field[]): ReturnType<Pickles.Rule['main']> {
    let { witnesses: argsWithoutPublicInput, inProver } = snarkContext.get();
    assert(!(inProver && argsWithoutPublicInput === undefined));
    let finalArgs = [];
    let proofs: Proof<any, any>[] = [];
    let previousStatements: Pickles.Statement[] = [];
    for (let i = 0; i < allArgs.length; i++) {
      let arg = allArgs[i];
      if (arg.type === 'witness') {
        let type = witnessArgs[arg.index];
        finalArgs[i] = Provable.witness(type, () => {
          return argsWithoutPublicInput?.[i] ?? emptyValue(type);
        });
      } else if (arg.type === 'proof') {
        let Proof = proofArgs[arg.index];
        let type = getStatementType(Proof);
        let proof_ = (argsWithoutPublicInput?.[i] as Proof<any, any>) ?? {
          proof: undefined,
          publicInput: emptyValue(type.input),
          publicOutput: emptyValue(type.output),
        };
        let { proof, publicInput, publicOutput } = proof_;
        publicInput = Provable.witness(type.input, () => publicInput);
        publicOutput = Provable.witness(type.output, () => publicOutput);
        let proofInstance = new Proof({ publicInput, publicOutput, proof });
        finalArgs[i] = proofInstance;
        proofs.push(proofInstance);
        previousStatements.push({
          input: type.input.toFields(publicInput),
          output: type.output.toFields(publicOutput),
        });
      } else if (arg.type === 'generic') {
        finalArgs[i] = argsWithoutPublicInput?.[i] ?? emptyGeneric();
      }
    }
    let result: any;
    if (publicInputType === Undefined || publicInputType === Void) {
      result = func(...finalArgs);
    } else {
      result = func(publicInputType.fromFields(publicInput), ...finalArgs);
    }
    // if the public output is empty, we don't evaluate `toFields(result)` to allow the function to return something else in that case
    let hasPublicOutput = publicOutputType.sizeInFields() !== 0;
    let publicOutput = hasPublicOutput ? publicOutputType.toFields(result) : [];
    return {
      publicOutput,
      previousStatements,
      shouldVerify: proofs.map((proof) => proof.shouldVerify),
    };
  }

  if (proofArgs.length > 2) {
    throw Error(
      `${proofSystemTag.name}.${methodName}() has more than two proof arguments, which is not supported.\n` +
        `Suggestion: You can merge more than two proofs by merging two at a time in a binary tree.`
    );
  }
  let proofsToVerify = proofArgs.map((Proof) => {
    let tag = Proof.tag();
    if (tag === proofSystemTag) return { isSelf: true as const };
    else {
      let compiledTag = CompiledTag.get(tag);
      if (compiledTag === undefined) {
        throw Error(
          `${proofSystemTag.name}.compile() depends on ${tag.name}, but we cannot find compilation output for ${tag.name}.\n` +
            `Try to run ${tag.name}.compile() first.`
        );
      }
      return { isSelf: false, tag: compiledTag };
    }
  });
  return { identifier: methodName, main, proofsToVerify };
}

function synthesizeMethodArguments(
  { allArgs, proofArgs, witnessArgs }: MethodInterface,
  asVariables = false
) {
  let args = [];
  let empty = asVariables ? emptyWitness : emptyValue;
  for (let arg of allArgs) {
    if (arg.type === 'witness') {
      args.push(empty(witnessArgs[arg.index]));
    } else if (arg.type === 'proof') {
      let Proof = proofArgs[arg.index];
      let type = getStatementType(Proof);
      let publicInput = empty(type.input);
      let publicOutput = empty(type.output);
      args.push(new Proof({ publicInput, publicOutput, proof: undefined }));
    } else if (arg.type === 'generic') {
      args.push(emptyGeneric());
    }
  }
  return args;
}

function methodArgumentsToConstant(
  { allArgs, proofArgs, witnessArgs }: MethodInterface,
  args: any[]
) {
  let constArgs = [];
  for (let i = 0; i < allArgs.length; i++) {
    let arg = args[i];
    let { type, index } = allArgs[i];
    if (type === 'witness') {
      constArgs.push(toConstant(witnessArgs[index], arg));
    } else if (type === 'proof') {
      let Proof = proofArgs[index];
      let type = getStatementType(Proof);
      let publicInput = toConstant(type.input, arg.publicInput);
      let publicOutput = toConstant(type.output, arg.publicOutput);
      constArgs.push(
        new Proof({ publicInput, publicOutput, proof: arg.proof })
      );
    } else if (type === 'generic') {
      constArgs.push(arg);
    }
  }
  return constArgs;
}

let Generic = EmptyNull<Field>();

type TypeAndValue<T> = { type: Provable<T>; value: T };

function methodArgumentTypesAndValues(
  { allArgs, proofArgs, witnessArgs }: MethodInterface,
  args: unknown[]
) {
  let typesAndValues: TypeAndValue<any>[] = [];
  for (let i = 0; i < allArgs.length; i++) {
    let arg = args[i];
    let { type, index } = allArgs[i];
    if (type === 'witness') {
      typesAndValues.push({ type: witnessArgs[index], value: arg });
    } else if (type === 'proof') {
      let Proof = proofArgs[index];
      let proof = arg as Proof<any, any>;
      let types = getStatementType(Proof);
      // TODO this is cumbersome, would be nicer to have a single Provable for the statement stored on Proof
      let type = provablePure({ input: types.input, output: types.output });
      let value = { input: proof.publicInput, output: proof.publicOutput };
      typesAndValues.push({ type, value });
    } else if (type === 'generic') {
      typesAndValues.push({ type: Generic, value: arg });
    }
  }
  return typesAndValues;
}

function emptyValue<T>(type: FlexibleProvable<T>): T;
function emptyValue<T>(type: Provable<T>) {
  return type.fromFields(
    Array(type.sizeInFields()).fill(Field(0)),
    type.toAuxiliary()
  );
}

function emptyWitness<T>(type: FlexibleProvable<T>): T;
function emptyWitness<T>(type: Provable<T>) {
  return Provable.witness(type, () => emptyValue(type));
}

function getStatementType<
  T,
  O,
  P extends Subclass<typeof Proof> = typeof Proof
>(Proof: P): { input: ProvablePure<T>; output: ProvablePure<O> } {
  if (
    Proof.publicInputType === undefined ||
    Proof.publicOutputType === undefined
  ) {
    throw Error(
      `You cannot use the \`Proof\` class directly. Instead, define a subclass:\n` +
        `class MyProof extends Proof<PublicInput, PublicOutput> { ... }`
    );
  }
  return {
    input: Proof.publicInputType as any,
    output: Proof.publicOutputType as any,
  };
}

ZkProgram.Proof = function <
  PublicInputType extends FlexibleProvablePure<any>,
  PublicOutputType extends FlexibleProvablePure<any>
>(program: {
  name: string;
  publicInputType: PublicInputType;
  publicOutputType: PublicOutputType;
}) {
  type PublicInput = InferProvable<PublicInputType>;
  type PublicOutput = InferProvable<PublicOutputType>;
  return class ZkProgramProof extends Proof<PublicInput, PublicOutput> {
    static publicInputType = program.publicInputType;
    static publicOutputType = program.publicOutputType;
    static tag = () => program;
  };
};

function dummyBase64Proof() {
  return withThreadPool(async () => Pickles.dummyBase64Proof());
}

// helpers for circuit context

function Prover<ProverData>() {
  return {
    async run<Result>(
      witnesses: unknown[],
      proverData: ProverData,
      callback: () => Promise<Result>
    ) {
      let id = snarkContext.enter({ witnesses, proverData, inProver: true });
      try {
        return await callback();
      } finally {
        snarkContext.leave(id);
      }
    },
    getData(): ProverData {
      return snarkContext.get().proverData;
    },
  };
}

// helper types

type Infer<T> = T extends Subclass<typeof Proof>
  ? InstanceType<T>
  : InferProvable<T>;

type Tuple<T> = [T, ...T[]] | [];
type TupleToInstances<T> = {
  [I in keyof T]: Infer<T[I]>;
} & any[];

type Subclass<Class extends new (...args: any) => any> = (new (
  ...args: any
) => InstanceType<Class>) & {
  [K in keyof Class]: Class[K];
} & { prototype: InstanceType<Class> };

type PrivateInput = Provable<any> | Subclass<typeof Proof>;

type Method<
  PublicInput,
  PublicOutput,
  Args extends Tuple<PrivateInput>
> = PublicInput extends undefined
  ? {
      privateInputs: Args;
      method(...args: TupleToInstances<Args>): PublicOutput;
    }
  : {
      privateInputs: Args;
      method(
        publicInput: PublicInput,
        ...args: TupleToInstances<Args>
      ): PublicOutput;
    };

type Prover<
  PublicInput,
  PublicOutput,
  Args extends Tuple<PrivateInput>
> = PublicInput extends undefined
  ? (
      ...args: TupleToInstances<Args>
    ) => Promise<Proof<PublicInput, PublicOutput>>
  : (
      publicInput: PublicInput,
      ...args: TupleToInstances<Args>
    ) => Promise<Proof<PublicInput, PublicOutput>>;

type ProvableOrUndefined<A> = A extends undefined ? typeof Undefined : A;
type ProvableOrVoid<A> = A extends undefined ? typeof Void : A;

type InferProvableOrUndefined<A> = A extends undefined
  ? undefined
  : InferProvable<A>;
type InferProvableOrVoid<A> = A extends undefined ? void : InferProvable<A>;

/**
 * helper to get property type from an object, in place of `T[Key]`
 *
 * assume `T extends { Key?: Something }`.
 * if we use `Get<T, Key>` instead of `T[Key]`, we allow `T` to be inferred _without_ the `Key` key,
 * and thus retain the precise type of `T` during inference
 */
type Get<T, Key extends string> = T extends { [K in Key]: infer Value }
  ? Value
  : undefined;<|MERGE_RESOLUTION|>--- conflicted
+++ resolved
@@ -15,11 +15,8 @@
   toConstant,
 } from './circuit_value.js';
 import { Provable } from './provable.js';
-<<<<<<< HEAD
 import { assert } from './errors.js';
-=======
 import { snarkContext } from './provable-context.js';
->>>>>>> 2736eee0
 
 // public API
 export {
