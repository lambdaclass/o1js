import {
  GenericProvableExtended,
  primitiveTypeMap,
  primitiveTypes,
} from './generic.js';

export { ProvableFromLayout, GenericLayout, genericLayoutFold };

type GenericTypeMap<
  Field,
  Bool,
  UInt32,
  UInt64,
  Sign,
  PublicKey,
  AuthRequired,
  AuthorizationKind,
  TokenId
> = {
  Field: Field;
  Bool: Bool;
  UInt32: UInt32;
  UInt64: UInt64;
  Sign: Sign;
  PublicKey: PublicKey;
  AuthRequired: AuthRequired;
  AuthorizationKind: AuthorizationKind;
  TokenId: TokenId;
};
type AnyTypeMap = GenericTypeMap<any, any, any, any, any, any, any, any, any>;
type TypeMapValues<TypeMap extends AnyTypeMap, JsonMap extends AnyTypeMap> = {
  [K in keyof TypeMap & keyof JsonMap]: GenericProvableExtended<
    TypeMap[K],
    JsonMap[K],
    TypeMap['Field']
  >;
};

function ProvableFromLayout<
  TypeMap extends AnyTypeMap,
  JsonMap extends AnyTypeMap
>(
  TypeMap: TypeMapValues<TypeMap, JsonMap>,
  customTypes: Record<
    string,
    GenericProvableExtended<any, any, TypeMap['Field']>
  >
) {
  type Field = TypeMap['Field'];
  const Field = TypeMap.Field;
  type HashInput = { fields?: Field[]; packed?: [Field, number][] };
  type Layout = GenericLayout<TypeMap>;

  const PrimitiveMap = primitiveTypeMap<Field>();

  type FoldSpec<T, R> = GenericFoldSpec<T, R, TypeMap>;

  function layoutFold<T, R>(spec: FoldSpec<T, R>, typeData: Layout, value?: T) {
    return genericLayoutFold(TypeMap, customTypes, spec, typeData, value);
  }

  function provableFromLayout<T, TJson>(typeData: Layout) {
    return {
      sizeInFields(): number {
        return sizeInFields(typeData);
      },
      toFields(value: T): Field[] {
        return toFields(typeData, value);
      },
      toAuxiliary(value?: T): any[] {
        return toAuxiliary(typeData, value);
      },
      fromFields(fields: Field[], aux: any[]): T {
        return fromFields(typeData, fields, aux);
      },
      toJSON(value: T): TJson {
        return toJSON(typeData, value);
      },
      fromJSON(json: TJson): T {
        return fromJSON(typeData, json);
      },
      check(value: T): void {
        check(typeData, value);
      },
      toInput(value: T): HashInput {
        return toInput(typeData, value);
      },
      emptyValue(): T {
        return emptyValue(typeData);
      },
    };
  }

  function toJSON(typeData: Layout, value: any) {
    return layoutFold<any, any>(
      {
        map(type, value) {
          return type.toJSON(value);
        },
        reduceArray(array) {
          return array;
        },
        reduceObject(_, object) {
          return object;
        },
        reduceFlaggedOption({ isSome, value }) {
          return isSome ? value : null;
        },
        reduceOrUndefined(value) {
          return value ?? null;
        },
      },
      typeData,
      value
    );
  }

  function fromJSON(typeData: Layout, json: any): any {
    let { checkedTypeName } = typeData;
    if (checkedTypeName) {
      // there's a custom type!
      return customTypes[checkedTypeName].fromJSON(json);
    }
    if (typeData.type === 'array') {
      let arrayTypeData = typeData as ArrayLayout<TypeMap>;
      return json.map((json: any) => fromJSON(arrayTypeData.inner, json));
    }
    if (typeData.type === 'option') {
      let optionTypeData = typeData as OptionLayout<TypeMap>;
      switch (optionTypeData.optionType) {
        case 'closedInterval':
        case 'flaggedOption': {
          let isSome = TypeMap.Bool.fromJSON(json !== null);
          let value;
          if (json !== null) {
            value = fromJSON(optionTypeData.inner, json);
          } else {
            value = emptyValue(optionTypeData.inner);
            if (optionTypeData.optionType === 'closedInterval') {
              let innerInner = optionTypeData.inner.entries.lower;
              let innerType =
                TypeMap[innerInner.type as keyof TypeMap & keyof JsonMap];
              value.lower = innerType.fromJSON(optionTypeData.rangeMin);
              value.upper = innerType.fromJSON(optionTypeData.rangeMax);
            }
          }
          return { isSome, value };
        }
        case 'orUndefined': {
          return json === null
            ? undefined
            : fromJSON(optionTypeData.inner, json);
        }
        default:
          throw Error('bug');
      }
    }
    if (typeData.type === 'object') {
      let { keys, entries } = typeData as ObjectLayout<TypeMap>;
      let values: Record<string, any> = {};
      for (let i = 0; i < keys.length; i++) {
        let typeEntry = entries[keys[i]];
        values[keys[i]] = fromJSON(typeEntry, json[keys[i]]);
      }
      return values;
    }
    if (primitiveTypes.has(typeData.type as string)) {
      return (PrimitiveMap as any)[typeData.type].fromJSON(json);
    }
    return (TypeMap as any)[typeData.type].fromJSON(json);
  }

  function toFields(typeData: Layout, value: any) {
    return layoutFold<any, Field[]>(
      {
        map(type, value) {
          return type.toFields(value);
        },
        reduceArray(array) {
          return array!.flat();
        },
        reduceObject(keys, object) {
          return keys.map((key) => object![key]).flat();
        },
        reduceFlaggedOption({ isSome, value }) {
          return [isSome, value].flat();
        },
        reduceOrUndefined(_) {
          return [];
        },
      },
      typeData,
      value
    );
  }

  function toAuxiliary(typeData: Layout, value?: any) {
    return layoutFold<any, any[]>(
      {
        map(type, value) {
          return type.toAuxiliary(value);
        },
        reduceArray(array) {
          return array;
        },
        reduceObject(keys, object) {
          return keys.map((key) => object[key]);
        },
        reduceFlaggedOption({ value }) {
          return value;
        },
        reduceOrUndefined(value) {
          return value === undefined ? [false] : [true, value];
        },
      },
      typeData,
      value
    );
  }

  function sizeInFields(typeData: Layout) {
    let spec: FoldSpec<any, number> = {
      map(type) {
        return type.sizeInFields();
      },
      reduceArray(_, { inner, staticLength }): number {
        let length = staticLength ?? NaN;
        return length * layoutFold(spec, inner);
      },
      reduceObject(keys, object) {
        return keys.map((key) => object[key]).reduce((x, y) => x + y);
      },
      reduceFlaggedOption({ isSome, value }) {
        return isSome + value;
      },
      reduceOrUndefined(_) {
        return 0;
      },
    };
    return layoutFold<any, number>(spec, typeData);
  }

  function fromFields(typeData: Layout, fields: Field[], aux: any[]): any {
    let { checkedTypeName } = typeData;
    if (checkedTypeName) {
      // there's a custom type!
      return customTypes[checkedTypeName].fromFields(fields, aux);
    }
    if (typeData.type === 'array') {
      let arrayTypeData = typeData as ArrayLayout<TypeMap>;
      let size = sizeInFields(arrayTypeData.inner);
      let length = aux.length;
      let value = [];
      for (let i = 0, offset = 0; i < length; i++, offset += size) {
        value[i] = fromFields(
          arrayTypeData.inner,
          fields.slice(offset, offset + size),
          aux[i]
        );
      }
      return value;
    }
    if (typeData.type === 'option') {
      let { optionType, inner } = typeData as OptionLayout<TypeMap>;
      switch (optionType) {
        case 'closedInterval':
        case 'flaggedOption': {
          let [first, ...rest] = fields;
          let isSome = TypeMap.Bool.fromFields([first], []);
          let value = fromFields(inner, rest, aux);
          return { isSome, value };
        }
        case 'orUndefined': {
          let [isDefined, value] = aux;
          return isDefined ? fromFields(inner, fields, value) : undefined;
        }
        default:
          throw Error('bug');
      }
    }
    if (typeData.type === 'object') {
      let { keys, entries } = typeData as ObjectLayout<TypeMap>;
      let values: Record<string, any> = {};
      let offset = 0;
      for (let i = 0; i < keys.length; i++) {
        let typeEntry = entries[keys[i]];
        let size = sizeInFields(typeEntry);
        values[keys[i]] = fromFields(
          typeEntry,
          fields.slice(offset, offset + size),
          aux[i]
        );
        offset += size;
      }
      return values;
    }
    if (primitiveTypes.has(typeData.type as string)) {
      return (PrimitiveMap as any)[typeData.type].fromFields(fields, aux);
    }
    return (TypeMap as any)[typeData.type].fromFields(fields, aux);
  }

<<<<<<< HEAD
  function emptyValue(typeData: Layout): any {
    let { checkedTypeName } = typeData;
    if (checkedTypeName) {
      return emptyValueBase(typeData);
    }
    if (typeData.type === 'array') {
      let arrayTypeData = typeData as ArrayLayout<TypeMap>;
      let { inner, staticLength } = arrayTypeData;
      if (staticLength === null) return [];
      return Array(staticLength).fill(emptyValue(inner));
    }
    if (typeData.type === 'option') {
      let optionTypeData = typeData as OptionLayout<TypeMap>;
      switch (optionTypeData.optionType) {
        case 'closedInterval':
        case 'flaggedOption': {
          let isSome = TypeMap.Bool.fromJSON(false);
          let value = emptyValue(optionTypeData.inner);
          if (optionTypeData.optionType === 'closedInterval') {
            let innerInner = optionTypeData.inner.entries.lower;
            let innerType =
              TypeMap[innerInner.type as keyof TypeMap & keyof JsonMap];
            value.lower = innerType.fromJSON(optionTypeData.rangeMin);
            value.upper = innerType.fromJSON(optionTypeData.rangeMax);
=======
  function emptyValue(typeData: Layout) {
    let zero = TypeMap.Field.fromJSON('0');
    return layoutFold<undefined, any>(
      {
        map(type) {
          if (type.emptyValue) return type.emptyValue();
          return type.fromFields(
            Array(type.sizeInFields()).fill(zero),
            type.toAuxiliary()
          );
        },
        reduceArray(array) {
          return array;
        },
        reduceObject(_, object) {
          return object;
        },
        reduceFlaggedOption({ isSome, value }, typeData) {
          if (typeData.optionType === 'closedInterval') {
            let innerInner = typeData.inner.entries.lower;
            let innerType = TypeMap[innerInner.type as 'UInt32' | 'UInt64'];
            value.lower = innerType.fromJSON(typeData.rangeMin);
            value.upper = innerType.fromJSON(typeData.rangeMax);
>>>>>>> e9779b80
          }
          return { isSome, value };
        },
        reduceOrUndefined() {
          return undefined;
        },
      },
      typeData,
      undefined
    );
  }

  function check(typeData: Layout, value: any) {
    return layoutFold<any, void>(
      {
        map(type, value) {
          return type.check(value);
        },
        reduceArray() {},
        reduceObject() {},
        reduceFlaggedOption() {},
        reduceOrUndefined() {},
      },
      typeData,
      value
    );
  }

  function toInput(typeData: Layout, value: any) {
    return layoutFold<any, HashInput>(
      {
        map(type, value) {
          return type.toInput(value);
        },
        reduceArray(array) {
          let acc: HashInput = { fields: [], packed: [] };
          for (let { fields, packed } of array) {
            if (fields) acc.fields!.push(...fields);
            if (packed) acc.packed!.push(...packed);
          }
          return acc;
        },
        reduceObject(keys, object) {
          let acc: HashInput = { fields: [], packed: [] };
          for (let key of keys) {
            let { fields, packed } = object[key];
            if (fields) acc.fields!.push(...fields);
            if (packed) acc.packed!.push(...packed);
          }
          return acc;
        },
        reduceFlaggedOption({ isSome, value }) {
          return {
            fields: value.fields,
            packed: isSome.packed!.concat(value.packed ?? []),
          };
        },
        reduceOrUndefined(_) {
          return {};
        },
      },
      typeData,
      value
    );
  }

<<<<<<< HEAD
  type FoldSpec<T, R> = {
    map: (type: GenericProvableExtended<any, any, Field>, value?: T) => R;
    reduceArray: (array: R[], typeData: ArrayLayout<TypeMap>) => R;
    reduceObject: (keys: string[], record: Record<string, R>) => R;
    reduceFlaggedOption: (option: { isSome: R; value: R }) => R;
    reduceOrUndefined: (value?: R) => R;
  };

  function layoutFold<T, R>(
    spec: FoldSpec<T, R>,
    typeData: Layout,
    value?: T
  ): R {
    let { checkedTypeName } = typeData;
    if (checkedTypeName) {
      // there's a custom type!
      return spec.map(customTypes[checkedTypeName], value);
    }
    if (typeData.type === 'array') {
      let arrayTypeData = typeData as ArrayLayout<TypeMap>;
      let v: T[] | undefined[] | undefined = value as any;
      if (arrayTypeData.staticLength !== null && v === undefined) {
        v = Array<undefined>(arrayTypeData.staticLength).fill(undefined);
      }
      let array = v?.map((x) => layoutFold(spec, arrayTypeData.inner, x)) ?? [];
      return spec.reduceArray(array, arrayTypeData);
    }
    if (typeData.type === 'option') {
      let { optionType, inner } = typeData as OptionLayout<TypeMap>;
      switch (optionType) {
        case 'closedInterval':
        case 'flaggedOption':
          let v: { isSome: T; value: T } | undefined = value as any;
          return spec.reduceFlaggedOption({
            isSome: spec.map(TypeMap.Bool, v?.isSome),
            value: layoutFold(spec, inner, v?.value),
          });
        case 'orUndefined':
          let mapped =
            value === undefined ? undefined : layoutFold(spec, inner, value);
          return spec.reduceOrUndefined(mapped);
        default:
          throw Error('bug');
      }
    }
    if (typeData.type === 'object') {
      let { keys, entries } = typeData as ObjectLayout<TypeMap>;
      let v: Record<string, T> | undefined = value as any;
      let object: Record<string, R> = {};
      keys.forEach((key) => {
        object[key] = layoutFold(spec, entries[key], v?.[key]);
      });
      return spec.reduceObject(keys, object);
    }
    if (primitiveTypes.has(typeData.type as string)) {
      return spec.map((PrimitiveMap as any)[typeData.type], value);
    }
    return spec.map((TypeMap as any)[typeData.type], value);
  }

=======
>>>>>>> e9779b80
  // helper for pretty-printing / debugging

  function toJSONEssential(typeData: Layout, value: any) {
    return layoutFold<any, any>(
      {
        map(type, value) {
          return type.toJSON(value);
        },
        reduceArray(array) {
          if (array.length === 0 || array.every((x) => x === null)) return null;
          return array;
        },
        reduceObject(_, object) {
          for (let key in object) {
            if (object[key] === null) {
              delete object[key];
            }
          }
          if (Object.keys(object).length === 0) return null;
          return object;
        },
        reduceFlaggedOption({ isSome, value }) {
          return isSome ? value : null;
        },
        reduceOrUndefined(value) {
          return value ?? null;
        },
      },
      typeData,
      value
    );
  }

  return { provableFromLayout, toJSONEssential };
}

// generic over leaf types

type GenericFoldSpec<T, R, TypeMap extends AnyTypeMap> = {
  map: (
    type: GenericProvableExtended<any, any, TypeMap['Field']>,
    value?: T,
    name?: string
  ) => R;
  reduceArray: (array: R[], typeData: ArrayLayout<TypeMap>) => R;
  reduceObject: (keys: string[], record: Record<string, R>) => R;
  reduceFlaggedOption: (
    option: { isSome: R; value: R },
    typeData: FlaggedOptionLayout<TypeMap>
  ) => R;
  reduceOrUndefined: (value?: R) => R;
};

function genericLayoutFold<
  T,
  R,
  TypeMap extends AnyTypeMap,
  JsonMap extends AnyTypeMap
>(
  TypeMap: TypeMapValues<TypeMap, JsonMap>,
  customTypes: Record<
    string,
    GenericProvableExtended<any, any, TypeMap['Field']>
  >,
  spec: GenericFoldSpec<T, R, TypeMap>,
  typeData: GenericLayout<TypeMap>,
  value?: T
): R {
  let PrimitiveMap = primitiveTypeMap<TypeMap['Field']>();
  let { checkedTypeName } = typeData;
  if (checkedTypeName) {
    // there's a custom type!
    return spec.map(customTypes[checkedTypeName], value, checkedTypeName);
  }
  if (typeData.type === 'array') {
    let arrayTypeData = typeData as ArrayLayout<TypeMap>;
    let v: T[] | undefined[] | undefined = value as any;
    if (arrayTypeData.staticLength !== null && v === undefined) {
      v = Array<undefined>(arrayTypeData.staticLength).fill(undefined);
    }
    let array =
      v?.map((x) =>
        genericLayoutFold(TypeMap, customTypes, spec, arrayTypeData.inner, x)
      ) ?? [];
    return spec.reduceArray(array, arrayTypeData);
  }
  if (typeData.type === 'option') {
    let { optionType, inner } = typeData as OptionLayout<TypeMap>;
    switch (optionType) {
      case 'closedInterval':
      case 'flaggedOption':
        let v: { isSome: T; value: T } | undefined = value as any;
        return spec.reduceFlaggedOption(
          {
            isSome: spec.map(TypeMap.Bool, v?.isSome, 'Bool'),
            value: genericLayoutFold(
              TypeMap,
              customTypes,
              spec,
              inner,
              v?.value
            ),
          },
          typeData as FlaggedOptionLayout<TypeMap>
        );
      case 'orUndefined':
        let mapped =
          value === undefined
            ? undefined
            : genericLayoutFold(TypeMap, customTypes, spec, inner, value);
        return spec.reduceOrUndefined(mapped);
      default:
        throw Error('bug');
    }
  }
  if (typeData.type === 'object') {
    let { keys, entries } = typeData as ObjectLayout<TypeMap>;
    let v: Record<string, T> | undefined = value as any;
    let object: Record<string, R> = {};
    keys.forEach((key) => {
      object[key] = genericLayoutFold(
        TypeMap,
        customTypes,
        spec,
        entries[key],
        v?.[key]
      );
    });
    return spec.reduceObject(keys, object);
  }
  if (primitiveTypes.has(typeData.type)) {
    return spec.map((PrimitiveMap as any)[typeData.type], value, typeData.type);
  }
  return spec.map((TypeMap as any)[typeData.type], value, typeData.type);
}

// types

type WithChecked<TypeMap extends AnyTypeMap> = {
  checkedType?: GenericLayout<TypeMap>;
  checkedTypeName?: string;
};

type BaseLayout<TypeMap extends AnyTypeMap> = {
  type: keyof TypeMap & string;
} & WithChecked<TypeMap>;

type RangeLayout<TypeMap extends AnyTypeMap, T = BaseLayout<TypeMap>> = {
  type: 'object';
  name: string;
  keys: ['lower', 'upper'];
  entries: { lower: T; upper: T };
} & WithChecked<TypeMap>;

type OptionLayout<TypeMap extends AnyTypeMap, T = BaseLayout<AnyTypeMap>> = {
  type: 'option';
} & (
  | {
      optionType: 'closedInterval';
      rangeMin: any;
      rangeMax: any;
      inner: RangeLayout<TypeMap, T>;
    }
  | {
      optionType: 'flaggedOption';
      inner: T;
    }
  | {
      optionType: 'orUndefined';
      inner: T;
    }
) &
  WithChecked<TypeMap>;

type FlaggedOptionLayout<
  TypeMap extends AnyTypeMap,
  T = BaseLayout<AnyTypeMap>
> = Exclude<OptionLayout<TypeMap, T>, { optionType: 'orUndefined' }>;

type ArrayLayout<TypeMap extends AnyTypeMap> = {
  type: 'array';
  inner: GenericLayout<TypeMap>;
  staticLength: number | null;
} & WithChecked<TypeMap>;

type ObjectLayout<TypeMap extends AnyTypeMap> = {
  type: 'object';
  name: string;
  keys: string[];
  entries: Record<string, GenericLayout<TypeMap>>;
} & WithChecked<TypeMap>;

type GenericLayout<TypeMap extends AnyTypeMap> =
  | OptionLayout<TypeMap>
  | BaseLayout<TypeMap>
  | ObjectLayout<TypeMap>
  | ArrayLayout<TypeMap>;<|MERGE_RESOLUTION|>--- conflicted
+++ resolved
@@ -300,32 +300,6 @@
     return (TypeMap as any)[typeData.type].fromFields(fields, aux);
   }
 
-<<<<<<< HEAD
-  function emptyValue(typeData: Layout): any {
-    let { checkedTypeName } = typeData;
-    if (checkedTypeName) {
-      return emptyValueBase(typeData);
-    }
-    if (typeData.type === 'array') {
-      let arrayTypeData = typeData as ArrayLayout<TypeMap>;
-      let { inner, staticLength } = arrayTypeData;
-      if (staticLength === null) return [];
-      return Array(staticLength).fill(emptyValue(inner));
-    }
-    if (typeData.type === 'option') {
-      let optionTypeData = typeData as OptionLayout<TypeMap>;
-      switch (optionTypeData.optionType) {
-        case 'closedInterval':
-        case 'flaggedOption': {
-          let isSome = TypeMap.Bool.fromJSON(false);
-          let value = emptyValue(optionTypeData.inner);
-          if (optionTypeData.optionType === 'closedInterval') {
-            let innerInner = optionTypeData.inner.entries.lower;
-            let innerType =
-              TypeMap[innerInner.type as keyof TypeMap & keyof JsonMap];
-            value.lower = innerType.fromJSON(optionTypeData.rangeMin);
-            value.upper = innerType.fromJSON(optionTypeData.rangeMax);
-=======
   function emptyValue(typeData: Layout) {
     let zero = TypeMap.Field.fromJSON('0');
     return layoutFold<undefined, any>(
@@ -349,7 +323,6 @@
             let innerType = TypeMap[innerInner.type as 'UInt32' | 'UInt64'];
             value.lower = innerType.fromJSON(typeData.rangeMin);
             value.upper = innerType.fromJSON(typeData.rangeMax);
->>>>>>> e9779b80
           }
           return { isSome, value };
         },
@@ -416,69 +389,6 @@
     );
   }
 
-<<<<<<< HEAD
-  type FoldSpec<T, R> = {
-    map: (type: GenericProvableExtended<any, any, Field>, value?: T) => R;
-    reduceArray: (array: R[], typeData: ArrayLayout<TypeMap>) => R;
-    reduceObject: (keys: string[], record: Record<string, R>) => R;
-    reduceFlaggedOption: (option: { isSome: R; value: R }) => R;
-    reduceOrUndefined: (value?: R) => R;
-  };
-
-  function layoutFold<T, R>(
-    spec: FoldSpec<T, R>,
-    typeData: Layout,
-    value?: T
-  ): R {
-    let { checkedTypeName } = typeData;
-    if (checkedTypeName) {
-      // there's a custom type!
-      return spec.map(customTypes[checkedTypeName], value);
-    }
-    if (typeData.type === 'array') {
-      let arrayTypeData = typeData as ArrayLayout<TypeMap>;
-      let v: T[] | undefined[] | undefined = value as any;
-      if (arrayTypeData.staticLength !== null && v === undefined) {
-        v = Array<undefined>(arrayTypeData.staticLength).fill(undefined);
-      }
-      let array = v?.map((x) => layoutFold(spec, arrayTypeData.inner, x)) ?? [];
-      return spec.reduceArray(array, arrayTypeData);
-    }
-    if (typeData.type === 'option') {
-      let { optionType, inner } = typeData as OptionLayout<TypeMap>;
-      switch (optionType) {
-        case 'closedInterval':
-        case 'flaggedOption':
-          let v: { isSome: T; value: T } | undefined = value as any;
-          return spec.reduceFlaggedOption({
-            isSome: spec.map(TypeMap.Bool, v?.isSome),
-            value: layoutFold(spec, inner, v?.value),
-          });
-        case 'orUndefined':
-          let mapped =
-            value === undefined ? undefined : layoutFold(spec, inner, value);
-          return spec.reduceOrUndefined(mapped);
-        default:
-          throw Error('bug');
-      }
-    }
-    if (typeData.type === 'object') {
-      let { keys, entries } = typeData as ObjectLayout<TypeMap>;
-      let v: Record<string, T> | undefined = value as any;
-      let object: Record<string, R> = {};
-      keys.forEach((key) => {
-        object[key] = layoutFold(spec, entries[key], v?.[key]);
-      });
-      return spec.reduceObject(keys, object);
-    }
-    if (primitiveTypes.has(typeData.type as string)) {
-      return spec.map((PrimitiveMap as any)[typeData.type], value);
-    }
-    return spec.map((TypeMap as any)[typeData.type], value);
-  }
-
-=======
->>>>>>> e9779b80
   // helper for pretty-printing / debugging
 
   function toJSONEssential(typeData: Layout, value: any) {
