--- conflicted
+++ resolved
@@ -1,13 +1,6 @@
 export type { ProvablePure } from './snarky.js';
 export { Ledger } from './snarky.js';
 export { Field, Bool, Group, Scalar } from './lib/core.js';
-<<<<<<< HEAD
-export { FieldBn254 } from './lib/field_bn254.js';
-export { createForeignField, ForeignField } from './lib/foreign-field.js';
-export { createForeignFieldBn254, ForeignFieldBn254 } from './lib/foreign_field_bn254.js';
-export { ForeignGroup } from './lib/foreign_group.js';
-export { Poseidon, TokenSymbol } from './lib/hash.js';
-=======
 export {
   createForeignField,
   ForeignField,
@@ -22,7 +15,6 @@
 
 export { assert } from './lib/gadgets/common.js';
 
->>>>>>> 451e7348
 export * from './lib/signature.js';
 export type {
   ProvableExtended,
@@ -42,15 +34,10 @@
 } from './lib/circuit-value.js';
 export { Provable } from './lib/provable.js';
 export { Circuit, Keypair, public_, circuitMain } from './lib/circuit.js';
-<<<<<<< HEAD
-export { CircuitBn254, KeypairBn254, circuitMainBn254 } from './lib/circuit_bn254.js';
-export { UInt32, UInt64, Int64, Sign } from './lib/int.js';
-=======
 export { UInt32, UInt64, Int64, Sign, UInt8 } from './lib/int.js';
 export { Bytes } from './lib/provable-types/provable-types.js';
 export { Packed, Hashed } from './lib/provable-types/packed.js';
 export { Gadgets } from './lib/gadgets/gadgets.js';
->>>>>>> 451e7348
 export { Types } from './bindings/mina-transaction/types.js';
 
 export {
