export * from './snarky';
export * from './lib/signature';
export * from './lib/circuit_value';
<<<<<<< HEAD
export * from './lib/merkle_proof';
export * as Foo from './examples/wip';
// export * as Ex00 from './examples/ex00_preimage';
// export * as Ex01 from './examples/ex01_small_preimage';

import { shutdown } from './snarky';
if (typeof window === 'undefined') {
  shutdown();
}
=======
export * from './lib/merkle_proof';
>>>>>>> 8974e9a2
<|MERGE_RESOLUTION|>--- conflicted
+++ resolved
@@ -1,16 +1,4 @@
 export * from './snarky';
 export * from './lib/signature';
 export * from './lib/circuit_value';
-<<<<<<< HEAD
 export * from './lib/merkle_proof';
-export * as Foo from './examples/wip';
-// export * as Ex00 from './examples/ex00_preimage';
-// export * as Ex01 from './examples/ex01_small_preimage';
-
-import { shutdown } from './snarky';
-if (typeof window === 'undefined') {
-  shutdown();
-}
-=======
-export * from './lib/merkle_proof';
->>>>>>> 8974e9a2
