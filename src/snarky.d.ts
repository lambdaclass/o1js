<<<<<<< HEAD
import type {
  FlexibleProvable,
  InferredProvable,
} from './lib/circuit_value.js';
import type { Account as JsonAccount } from './bindings/mina-transaction/gen/transaction-json.js';
export {
  Field,
  Bool,
  Group,
  Scalar,
  ProvablePure,
  Provable,
  Circuit,
  CircuitMain,
  Poseidon,
  Keypair,
  Ledger,
  isReady,
  shutdown,
  Pickles,
  Gate,
};

// internal
export { Test, Proof as SnarkyProof, VerificationKey as SnarkyVerificationKey };

/**
 * `Provable<T>` is the general circuit type interface. It describes how a type `T` is made up of field elements and auxiliary (non-field element) data.
 *
 * You will find this as the required input type in a few places in snarkyjs. One convenient way to create a `Provable<T>` is using `Struct`.
 */
declare interface Provable<T> {
  toFields: (x: T) => Field[];
  toAuxiliary: (x?: T) => any[];
  fromFields: (x: Field[], aux: any[]) => T;
  sizeInFields(): number;
  check: (x: T) => void;
}
/**
 * `ProvablePure<T>` is a special kind of `Provable<T>`, where the auxiliary data is empty. This means the type only consists of field elements,
 * in that sense it is "pure".
 *
 * Examples where `ProvablePure<T>` is required are types of on-chain state, events and actions.
 */
declare interface ProvablePure<T> extends Provable<T> {
  toFields: (x: T) => Field[];
  toAuxiliary: (x?: T) => [];
  fromFields: (x: Field[]) => T;
  sizeInFields(): number;
  check: (x: T) => void;
}

/**
 * An element of a finite field.
 */
declare function Field(x: Field | number | string | boolean | bigint): Field;
declare class Field {
  /**
   * Coerces anything field-like to a {@link Field}.
   */
  constructor(x: Field | number | string | boolean | bigint);

  /**
   * Negates this {@link Field}. This is equivalent to multiplying the {@link Field}
   * by -1.
   *
   * ```typescript
   * const negOne = Field(1).neg();
   * negOne.assertEquals(-1);
   * ```
   */
  neg(): Field;

  /**
   * Inverts this {@link Field} element.
   *
   * ```typescript
   * const invX = x.inv();
   * invX.assertEquals(Field(1).div(x));
   * ```
   *
   * @return A {@link Field} element that is equivalent to one divided by this element.
   */
  inv(): Field;

  /**
   * Adds this {@link Field} element to another to a {@link Field} element.
   *
   * ```ts
   * let a = Field(3);
   * let sum = a.add(5)
   * ```
   */
  add(y: Field | number | string | boolean): Field;

  /**
   * Subtracts another {@link Field}-like element from this one.
   */
  sub(y: Field | number | string | boolean): Field;

  /**
   * Multiplies this {@link Field} element with another coercible to a field.
   */
  mul(y: Field | number | string | boolean): Field;

  /**
   * Divides this {@link Field} element through another coercible to a field.
   */
  div(y: Field | number | string | boolean): Field;

  /**
   * Squares this {@link Field} element.
   *
   * ```typescript
   * const x2 = x.square();
   * x2.assertEquals(x.mul(x));
   * ```
   */
  square(): Field;

  /**
   * Square roots this {@link Field} element.
   *
   * ```typescript
   * x.square().sqrt().assertEquals(x);
   * ```
   */
  sqrt(): Field;

  /**
   * Serialize the {@link Field} to a string, e.g. for printing.
   * This operation does NOT affect the circuit and can't be used to prove anything about the string representation of the Field.
   */
  toString(): string;
  /**
   * Serialize this instance of a {@link Field} to a bigint.
   * This operation does NOT affect the circuit and can't be used to prove anything about the bigint representation of the Field.
   */
  toBigInt(): bigint;
  /**
   * Serialize this instance of a {@link Field} to a JSON string.
   * This operation does NOT affect the circuit and can't be used to prove anything about the string representation of the Field.
   */
  toJSON(): string;

  /**
   * Returns the size of this type.
   */
  sizeInFields(): number;

  /**
   * Serializes this data structure into {@link Field} elements.
   */
  toFields(): Field[];

  /**
   *
   * Check if this {@link Field} is lower than another Field-like value.
   * Returns a {@link Bool}.
   *
   * ```ts
   * Field(2).lessThan(3); // Bool(true)
   * ```
   */
  lessThan(y: Field | number | string | boolean): Bool;
  /**
   *
   * Check if this {@link Field} is lower than or equal to another Field-like value.
   * Returns a {@link Bool}.
   *
   * ```ts
   * Field(2).lessThanOrEqual(3); // Bool(true)
   * ```
   */
  lessThanOrEqual(y: Field | number | string | boolean): Bool;
  /**
   *
   * Check if this {@link Field} is greater than another Field-like value.
   * Returns a {@link Bool}.
   *
   * ```ts
   * Field(2).greaterThan(1); // Bool(true)
   * ```
   */
  greaterThan(y: Field | number | string | boolean): Bool;
  /**
   *
   * Check if this {@link Field} is greater than or equal to another Field-like value.
   * Returns a {@link Bool}.
   *
   * ```ts
   * Field(2).greaterThanOrEqual(1); // Bool(true)
   * ```
   */
  greaterThanOrEqual(y: Field | number | string | boolean): Bool;

  // TODO: Make these long form version
  /**
   *
   * Assert that this {@link Field} is lower than another Field-like value.
   *
   * ```ts
   * Field(1).assertLessThan(2);
   * ```
   *
   */
  assertLessThan(y: Field | number | string | boolean, message?: string): void;
  /**
   *
   * Assert that this {@link Field} is lower than or equal to another Field-like value.
   *
   * ```ts
   * Field(1).assertLessThanOrEqual(2);
   * ```
   *
   */
  assertLessThanOrEqual(
    y: Field | number | string | boolean,
    message?: string
  ): void;
  /**
   *
   * Assert that this {@link Field} is greater than another Field-like value.
   *
   * ```ts
   * Field(1).assertGt(0);
   * ```
   *
   */
  assertGreaterThan(
    y: Field | number | string | boolean,
    message?: string
  ): void;
  /**
   *
   * Assert that this {@link Field} is greater than or equal to another Field-like value.
   *
   * ```ts
   * Field(1).assertGte(0);
   * ```
   *
   */
  assertGreaterThanOrEqual(
    y: Field | number | string | boolean,
    message?: string
  ): void;

  /**
   * @deprecated Deprecated - use {@link lessThan} instead
   *
   * Check if this {@link Field} is lower than another Field-like value.
   * Returns a {@link Bool}.
   *
   * ```ts
   * Field(2).lt(3); // Bool(true)
   * ```
   */
  lt(y: Field | number | string | boolean): Bool;
  /**
   * @deprecated Deprecated - use {@link lessThanOrEqual} instead
   *
   * Check if this {@link Field} is lower than or equal to another Field-like value.
   * Returns a {@link Bool}.
   *
   * ```ts
   * Field(2).lte(3); // Bool(true)
   * ```
   */
  lte(y: Field | number | string | boolean): Bool;
  /**
   * @deprecated Deprecated - use `{@link greaterThan}` instead
   *
   * Check if this {@link Field} is greater than another Field-like value.
   * Returns a {@link Bool}.
   *
   * ```ts
   * Field(2).gt(1); // Bool(true)
   * ```
   */
  gt(y: Field | number | string | boolean): Bool;
  /**
   * @deprecated Deprecated - use {@link greaterThanOrEqual} instead
   *
   * Check if this {@link Field} is greater than or equal to another Field-like value.
   * Returns a {@link Bool}.
   *
   * ```ts
   * Field(2).gte(1); // Bool(true)
   * ```
   */
  gte(y: Field | number | string | boolean): Bool;

  // TODO: Make these long form version
  /**
   * @deprecated Deprecated - use {@link assertLessThan} instead
   *
   * Assert that this {@link Field} is lower than another Field-like value.
   *
   * ```ts
   * Field(1).assertLessThan(2);
   * ```
   *
   */
  assertLt(y: Field | number | string | boolean, message?: string): void;
  /**
   * @deprecated Deprecated - use {@link assertLessThanOrEqual}instead
   *
   * Assert that this {@link Field} is lower than or equal to another Field-like value.
   *
   * ```ts
   * Field(1).assertLte(2);
   * ```
   */
  assertLte(y: Field | number | string | boolean, message?: string): void;
  /**
   * @deprecated Deprecated - use {@link assertGreaterThan} instead
   *
   * Assert that this {@link Field} is greater than another Field-like value.
   *
   * ```ts
   * Field(1).assertGt(0);
   * ```
   *
   */
  assertGt(y: Field | number | string | boolean, message?: string): void;
  /**
   *  @deprecated Deprecated - use {@link assertGreaterThanOrEqual} instead
   *
   * Assert that this {@link Field} is greater than or equal to another Field-like value.
   *
   * ```ts
   * Field(1).assertGte(0);
   * ```
   *
   */
  assertGte(y: Field | number | string | boolean, message?: string): void;

  /**
   * Assert that this {@link Field} equals another Field-like value.
   * Throws an error if the assertion fails.
   *
   * ```ts
   * Field(1).assertEquals(1);
   * ```
   */
  assertEquals(y: Field | number | string | boolean, message?: string): void;

  /**
   * Assert that this {@link Field} is either 0 or 1.
   *
   * ```ts
   * Field(0).assertBool();
   * ```
   *
   */
  assertBool(message?: string): void;

  /**
   * @deprecated Deprecated - use {@link assertBool} instead
   *
   * Assert that this {@link Field} is either 0 or 1.
   *
   * ```ts
   * Field(0).assertBoolean();
   * ```
   *
   */
  assertBoolean(message?: string): void;

  isZero(): Bool;

  /**
   * Little endian binary representation of the field element.
   */
  toBits(): Bool[];

  /**
   * Little endian binary representation of the field element.
   * Fails if the field element cannot fit in `length` bits.
   */
  toBits(length: number): Bool[];

  /**
   * Check if this {@link Field} equals another {@link Field}-like value.
   * Returns a {@link Bool}.
   *
   * ```ts
   * Field(2).equals(2); // Bool(true)
   * ```
   */
  equals(y: Field | number | string | boolean): Bool;

  // TODO: Izzy to document
  seal(): Field;
  // TODO: Izzy to document
  rangeCheckHelper(numBits: number): Field;

  /**
   * Checks whether this is a hard-coded constant in the Circuit.
   */
  isConstant(): boolean;

  /**
   * Returns a constant.
   */
  toConstant(): Field;

  // value(this: Field | number | string | boolean): Field;

  /* Self members */
  /**
   * @deprecated Static constant values on Field are deprecated in favor of using the constructor `Field(1)`.
   *
   * The number 1 as a [[`Field`]].
   */
  static one: Field;
  /**
   * @deprecated Static constant values on Field are deprecated in favor of using the constructor `Field(0)`.
   *
   * The number 0 as a [[`Field`]].
   */
  static zero: Field;
  /**
   * @deprecated Static constant values on Field are deprecated in favor of using the constructor `Field(-1)`.
   *
   * The number -1 as a [[`Field`]].
   */
  static minusOne: Field;
  /**
   * The field order as a `bigint`.
   */
  static ORDER: bigint;

  /**
   * A random field element.
   */
  static random(): Field;

  /*
  static neg(x: Field | number | string | boolean): Field;
  static inv(x: Field | number | string | boolean): Field;

  static add(
    x: Field | number | string | boolean,
    y: Field | number | string | boolean
  ): Field;
  static sub(
    x: Field | number | string | boolean,
    y: Field | number | string | boolean
  ): Field;
  static mul(
    x: Field | number | string | boolean,
    y: Field | number | string | boolean
  ): Field;
  static div(
    x: Field | number | string | boolean,
    y: Field | number | string | boolean
  ): Field;

  static square(x: Field | number | string | boolean): Field;
  static sqrt(x: Field | number | string | boolean): Field;

  static toString(x: Field | number | string | boolean): string;
  */

  /**
   * Creates a data structure from an array of serialized {@link Field} elements.
   */
  fromFields(fields: Field[]): Field;

  /**
   * Creates a data structure from an array of serialized {@link Field} elements.
   */
  static fromFields(fields: Field[]): Field;

  /**
   * Returns the size of this type.
   */
  static sizeInFields(): number;

  /**
   * Static method to serialize a {@link Field} into an array of {@link Field} elements.
   */
  static toFields(x: Field): Field[];
  /**
   * Static method to serialize a {@link Field} into its auxiliary data.
   */
  static toAuxiliary(x?: Field): [];

  /*
  static assertEqual(
    x: Field | number | string | boolean,
    y: Field | number | string | boolean
  ): Field;
  static assertBoolean(x: Field | number | string | boolean): void;
  static isZero(x: Field | number | string | boolean): Bool;
  */

  /**
   * Converts a bit array into a field element (little endian)
   * Fails if the field element cannot fit given too many bits.
   */
  static fromBits(x: (Bool | boolean)[]): Field;
  /*
  static toBits(x: Field | number | string | boolean): Bool[];
  */

  /*
  static equal(
    x: Field | number | string | boolean,
    y: Field | number | string | boolean
  ): Bool;
  */

  /**
   * Serialize a {@link Field} to a JSON string.
   * This operation does NOT affect the circuit and can't be used to prove anything about the string representation of the Field.
   */
  static toJSON(x: Field): string;

  /**
   * Deserialize a JSON structure into a {@link Field}.
   * This operation does NOT affect the circuit and can't be used to prove anything about the string representation of the Field.
   */
  static fromJSON(x: number | boolean | string | bigint): Field;

  static check(x: Field): void;

  // monkey-patched in JS
  static toInput(x: Field): { fields: Field[] };
  static toBytes(x: Field): number[];
  static fromBytes(bytes: number[]): Field;
  static readBytes(
    bytes: number[],
    offset: number
  ): [value: Field, offset: number];
  static sizeInBytes(): number;
}

/**
 * A boolean value. You can use it like this:
 *
 * ```
 * const x = new Bool(true);
 * ```
 *
 * You can also combine multiple booleans via [[`not`]], [[`and`]], [[`or`]].
 *
 * Use [[assertEquals]] to enforce the value of a Bool.
 */
declare function Bool(x: Bool | boolean): Bool;
declare class Bool {
  constructor(x: Bool | boolean);

  /**
   * Converts a {@link Bool} to a {@link Field}. `false` becomes 0 and `true` becomes 1.
   */
  toField(): Field;

  /**
   * @returns a new {@link Bool} that is the negation of this {@link Bool}.
   */
  not(): Bool;

  /**
   * @param y A {@link Bool} to AND with this {@link Bool}.
   * @returns a new {@link Bool} that is set to true only if
   * this {@link Bool} and `y` are also true.
   */
  and(y: Bool | boolean): Bool;

  /**
   * @param y a {@link Bool} to OR with this {@link Bool}.
   * @returns a new {@link Bool} that is set to true if either
   * this {@link Bool} or `y` is true.
   */
  or(y: Bool | boolean): Bool;

  /**
   * Proves that this {@link Bool} is equal to `y`.
   * @param y a {@link Bool}.
   */
  assertEquals(y: Bool | boolean, message?: string): void;

  /**
   * Proves that this {@link Bool} is `true`.
   */
  assertTrue(message?: string): void;

  /**
   * Proves that this {@link Bool} is `false`.
   */
  assertFalse(message?: string): void;

  /**
   * Returns true if this {@link Bool} is equal to `y`.
   * @param y a {@link Bool}.
   */
  equals(y: Bool | boolean): Bool;

  /**
   * Returns the size of this type.
   */
  sizeInFields(): number;

  /**
   * Serializes this {@link Bool} into {@link Field} elements.
   */
  toFields(): Field[];

  /**
   * Serialize the {@link Bool} to a string, e.g. for printing.
   * This operation does NOT affect the circuit and can't be used to prove anything about the string representation of the Field.
   */
  toString(): string;
  /**
   * Serialize the {@link Bool} to a JSON string.
   * This operation does NOT affect the circuit and can't be used to prove anything about the string representation of the Field.
   */
  toJSON(): boolean;

  /**
   * This converts the {@link Bool} to a javascript [[boolean]].
   * This can only be called on non-witness values.
   */
  toBoolean(): boolean;

  /* static members */
  /**
   * The constant {@link Bool} that is `true`.
   */
  //static true: Bool;
  /**
   * The constant {@link Bool} that is `false`.
   */
  //static false: Bool;

  /**
   * Serializes a {@link Bool} into an array of {@link Field} elements.
   */
  static toField(x: Bool | boolean): Field;

  static Unsafe: {
    /**
     * Converts a {@link Field} into a {@link Bool}. This is a **dangerous** operation
     * as it assumes that the field element is either 1 or 0
     * (which might not be true).
     * @param x a {@link Field}
     */
    ofField(x: Field | number | string | boolean): Bool;
  };

  /**
   * Boolean negation.
   */
  static not(x: Bool | boolean): Bool;

  /**
   * Boolean AND operation.
   */
  static and(x: Bool | boolean, y: Bool | boolean): Bool;

  /**
   * Boolean OR operation.
   */
  static or(x: Bool | boolean, y: Bool | boolean): Bool;

  /**
   * Asserts if both {@link Bool} are equal.
   */
  static assertEqual(x: Bool | boolean, y: Bool | boolean): void;

  /**
   * Checks two {@link Bool} for equality.
   */
  static equal(x: Bool | boolean, y: Bool | boolean): Bool;

  /**
   * Counts all elements of type {@link Bool}.
   */
  static count(x: Bool | boolean[]): Field;

  /**
   * Returns the size of this type.
   */
  static sizeInFields(): number;

  /**
   * Static method to serialize a {@link Bool} into an array of {@link Field} elements.
   */
  static toFields(x: Bool): Field[];

  /**
   * Static method to serialize a {@link Bool} into its auxiliary data.
   */
  static toAuxiliary(x?: Bool): [];
  /**
   * Creates a data structure from an array of serialized {@link Field} elements.
   */
  static fromFields(fields: Field[]): Bool;

  /**
   * Serialize a {@link Bool} to a JSON string.
   * This operation does NOT affect the circuit and can't be used to prove anything about the string representation of the Field.
   */
  static toJSON(x: Bool): boolean;
  /**
   * Deserialize a JSON structure into a {@link Bool}.
   * This operation does NOT affect the circuit and can't be used to prove anything about the string representation of the Field.
   */
  static fromJSON(x: boolean): Bool;

  static check(x: Bool): void;

  // monkey-patched in JS
  static toInput(x: Bool): { packed: [Field, number][] };
  static toBytes(x: Bool): number[];
  static fromBytes(bytes: number[]): Bool;
  static readBytes(
    bytes: number[],
    offset: number
  ): [value: Bool, offset: number];
  static sizeInBytes(): number;
}

type CircuitMain<W, P> = {
  snarkyWitnessTyp: ProvablePure<W>;
  snarkyPublicTyp: ProvablePure<P>;
  snarkyMain: (w: W, p: P) => void;
};

type Gate = {
  type: string;
  wires: { row: number; col: number }[];
  coeffs: string[];
};

/**
 * The {@link Circuit} API is a low level interface to interact and build circuits with
 */
declare class Circuit {
  // this convoluted generic typing is needed to give type inference enough flexibility
  static _witness<S extends Provable<any>>(ctor: S, f: () => Field[]): Field[];
  static witness<T, S extends FlexibleProvable<T> = FlexibleProvable<T>>(
    ctor: S,
    f: () => T
  ): T;

  /**
   * Runs code as a prover.
   */
  static asProver(f: () => void): void;

  /**
   * Runs code and checks its correctness.
   */
  static runAndCheck(f: () => void): void;

  /**
   * Runs code in prover mode, without checking correctness.
   */
  static runUnchecked(f: () => void): void;

  /**
   * Returns information about the constraint system in the callback function.
   */
  static constraintSystem<T>(f: () => T): {
    rows: number;
    digest: string;
    result: T;
    gates: Gate[];
    publicInputSize: number;
  };

  /**
   * Returns a low-level JSON representation of the `Circuit` from its {@link Keypair}:
   * a list of gates, each of which represents a row in a table, with certain coefficients and wires to other (row, column) pairs
   */
  static constraintSystemFromKeypair(keypair: Keypair): Gate[];

  /**
   * Creates a {@link Provable} for a generic array.
   */
  static array<A extends FlexibleProvable<any>>(
    elementType: A,
    length: number
  ): InferredProvable<A[]>;

  /**
   * Asserts that two values are equal.
   */
  static assertEqual<T>(ctor: { toFields(x: T): Field[] }, x: T, y: T): void;

  /**
   * Asserts that two values are equal.
   */
  static assertEqual<T>(x: T, y: T): void;

  /**
   * Checks if two elements are equal.
   */
  static equal<T>(ctor: { toFields(x: T): Field[] }, x: T, y: T): Bool;

  /**
   * Checks if two elements are equal.
   */
  static equal<T>(x: T, y: T): Bool;

  /**
   * Circuit-compatible if-statement.
   */
  static if<T>(b: Bool | boolean, ctor: ProvablePure<T>, x: T, y: T): T;
  /**
   * Circuit-compatible if-statement.
   */
  static if<T>(b: Bool | boolean, x: T, y: T): T;

  /**
   * Generalization of `Circuit.if` for choosing between more than two different cases.
   * It takes a "mask", which is an array of `Bool`s that contains only one `true` element, as well as a type/constructor and an array of values of that type.
   * The result is that value which corresponds to the true element of the mask. Example:
   *
   * ```ts
   * let x = Circuit.switch([Bool(false), Bool(true)], Field, [Field(1), Field(2)]);
   * x.assertEquals(2);
   * ```
   */
  static switch<T, A extends FlexibleProvable<T>>(
    mask: Bool[],
    type: A,
    values: T[]
  ): T;

  /**
   * Generates a proving key and a verification key for this circuit.
   */
  static generateKeypair(circuit: CircuitMain<any, any>): Keypair;

  /**
   * Proves a statement using the private input, public input and the {@link Keypair} of the circuit.
   */
  static prove(
    circuit: CircuitMain<any, any>,
    privateInput: any[],
    publicInput: any[],
    kp: Keypair
  ): Proof;

  /**
   * Verifies a proof using the public input, the proof and the initial {@link Keypair} of the circuit.
   */
  static verify(publicInput: any[], vk: VerificationKey, pi: Proof): boolean;
=======
import type { Account as JsonAccount } from './bindings/mina-transaction/gen/transaction-json.js';
import type { Field, FieldConst, FieldVar } from './lib/field.js';
import type { BoolVar, Bool } from './lib/bool.js';
import type { ScalarConst } from './lib/scalar.js';
import type {
  MlArray,
  MlTuple,
  MlList,
  MlOption,
  MlBool,
  MlBytes,
} from './lib/ml/base.js';
import type { MlHashInput } from './lib/ml/conversion.js';
>>>>>>> 990ec1e0

export { ProvablePure, Provable, Ledger, Pickles, Gate };

// internal
export { Snarky, Test, JsonGate, MlPublicKey, MlPublicKeyVar };

/**
 * `Provable<T>` is the general circuit type interface. Provable interface describes how a type `T` is made up of field elements and auxiliary (non-field element) data.
 *
 * You will find `Provable<T>` as the required input type in a few places in SnarkyJS. One convenient way to create a `Provable<T>` is using `Struct`.
 *
 * The properties and methods on the provable type exist in all base SnarkyJS types as well (aka. {@link Field}, {@link Bool}, etc.). In most cases, a zkApp developer does not need these functions to create Dapps.
 */
declare interface Provable<T> {
  toFields: (x: T) => Field[];
  toAuxiliary: (x?: T) => any[];
  fromFields: (x: Field[], aux: any[]) => T;
  sizeInFields(): number;
  check: (x: T) => void;
}
/**
 * `ProvablePure<T>` is a special kind of `Provable<T>`, where the auxiliary data is empty. This means the type only consists of field elements,
 * in that sense it is "pure".
 *
 * Examples where `ProvablePure<T>` is required are types of on-chain state, events and actions.
 */
declare interface ProvablePure<T> extends Provable<T> {
  toFields: (x: T) => Field[];
  toAuxiliary: (x?: T) => [];
  fromFields: (x: Field[]) => T;
  sizeInFields(): number;
  check: (x: T) => void;
}

declare namespace Snarky {
  type Main = (publicInput: MlArray<FieldVar>) => void;
  type Keypair = unknown;
  type VerificationKey = unknown;
  type Proof = unknown;
}

/**
 * Internal interface to snarky-ml
 *
 * Note for devs: This module is intended to closely mirror snarky-ml's core, low-level APIs.
 */
declare const Snarky: {
  /**
   * witness `sizeInFields` field element variables
   *
   * Note: this is called "exists" because in a proof, you use it like this:
   * > "I prove that there exists x, such that (some statement)"
   */
  exists(
    sizeInFields: number,
    compute: () => MlArray<FieldConst>
  ): MlArray<FieldVar>;
  /**
   * witness a single field element variable
   */
  existsVar(compute: () => FieldConst): FieldVar;
  /**
   * Runs code as a prover.
   */
  asProver(f: () => void): void;
  /**
   * Runs code and checks its correctness.
   */
  runAndCheck(f: () => void): void;
  /**
   * Runs code in prover mode, without checking correctness.
   */
  runUnchecked(f: () => void): void;
  /**
   * Returns information about the constraint system in the callback function.
   */
  constraintSystem(f: () => void): {
    rows: number;
    digest: string;
    json: JsonConstraintSystem;
  };

  /**
   * APIs to add constraints on field variables
   */
  field: {
    /**
     * add x, y to get a new AST node Add(x, y); handles if x, y are constants
     */
    add(x: FieldVar, y: FieldVar): FieldVar;
    /**
     * scale x by a constant to get a new AST node Scale(c, x); handles if x is a constant
     */
    scale(c: FieldConst, x: FieldVar): FieldVar;
    /**
     * witnesses z = x*y and constrains it with [assert_r1cs]; handles constants
     */
    mul(x: FieldVar, y: FieldVar): FieldVar;
    /**
     * evaluates a CVar by walking the AST and reading Vars from a list of public input + aux values
     */
    readVar(x: FieldVar): FieldConst;
    /**
     * x === y without handling of constants
     */
    assertEqual(x: FieldVar, y: FieldVar): void;
    /**
     * x*y === z without handling of constants
     */
    assertMul(x: FieldVar, y: FieldVar, z: FieldVar): void;
    /**
     * x*x === y without handling of constants
     */
    assertSquare(x: FieldVar, y: FieldVar): void;
    /**
     * x*x === x without handling of constants
     */
    assertBoolean(x: FieldVar): void;
    /**
     * check x < y and x <= y
     */
    compare(
      bitLength: number,
      x: FieldVar,
      y: FieldVar
    ): [_: 0, less: BoolVar, lessOrEqual: BoolVar];
    /**
     *
     */
    toBits(length: number, x: FieldVar): MlArray<BoolVar>;
    /**
     *
     */
    fromBits(bits: MlArray<BoolVar>): FieldVar;
    /**
     * returns x truncated to the lowest `16 * lengthDiv16` bits
     * => can be used to assert that x fits in `16 * lengthDiv16` bits.
     *
     * more efficient than `toBits()` because it uses the EC_endoscalar gate;
     * does 16 bits per row (vs 1 bits per row that you can do with generic gates).
     */
    truncateToBits16(lengthDiv16: number, x: FieldVar): FieldVar;
    /**
     * returns a new witness from an AST
     * (implemented with toConstantAndTerms)
     */
    seal(x: FieldVar): FieldVar;
    /**
     * Unfolds AST to get `x = c + c0*Var(i0) + ... + cn*Var(in)`,
     * returns `(c, [(c0, i0), ..., (cn, in)])`;
     * c is optional
     */
    toConstantAndTerms(
      x: FieldVar
    ): [
      _: 0,
      constant: MlOption<FieldConst>,
      terms: MlList<MlTuple<FieldConst, number>>
    ];
  };

  bool: {
    not(x: BoolVar): BoolVar;

    and(x: BoolVar, y: BoolVar): BoolVar;

    or(x: BoolVar, y: BoolVar): BoolVar;

    equals(x: BoolVar, y: BoolVar): BoolVar;

    assertEqual(x: BoolVar, y: BoolVar): void;
  };

  group: {
    /**
     * Addition of two group elements, handles only variables.
     */
    add(
      p1: MlTuple<FieldVar, FieldVar>,
      p2: MlTuple<FieldVar, FieldVar>
    ): MlTuple<FieldVar, FieldVar>;

    assertOnCurve(p1: MlTuple<FieldVar, FieldVar>): void;

    scale(
      p: MlTuple<FieldVar, FieldVar>,
      s: MlArray<BoolVar>
    ): MlTuple<FieldVar, FieldVar>;

    equals(
      p1: MlTuple<FieldVar, FieldVar>,
      p2: MlTuple<FieldVar, FieldVar>
    ): BoolVar;
  };

  /**
   * The circuit API is a low level interface to create zero-knowledge proofs
   */
  circuit: {
    /**
     * Generates a proving key and a verification key for the provable function `main`
     */
    compile(main: Snarky.Main, publicInputSize: number): Snarky.Keypair;

    /**
     * Proves a statement using the private input, public input and the keypair of the circuit.
     */
    prove(
      main: Snarky.Main,
      publicInputSize: number,
      publicInput: MlArray<FieldConst>,
      keypair: Snarky.Keypair
    ): Snarky.Proof;

    /**
     * Verifies a proof using the public input, the proof and the verification key of the circuit.
     */
    verify(
      publicInput: MlArray<FieldConst>,
      proof: Snarky.Proof,
      verificationKey: Snarky.VerificationKey
    ): boolean;

    keypair: {
      getVerificationKey(keypair: Snarky.Keypair): Snarky.VerificationKey;
      /**
       * Returns a low-level JSON representation of the circuit:
       * a list of gates, each of which represents a row in a table, with certain coefficients and wires to other (row, column) pairs
       */
      getConstraintSystemJSON(keypair: Snarky.Keypair): JsonConstraintSystem;
    };
  };

  poseidon: {
    hash(input: MlArray<FieldVar>, isChecked: boolean): FieldVar;

    update(
      state: MlArray<FieldVar>,
      input: MlArray<FieldVar>,
      isChecked: boolean
    ): [0, FieldVar, FieldVar, FieldVar];

    hashToGroup(
      input: MlArray<FieldVar>,
      isChecked: boolean
    ): MlTuple<FieldVar, FieldVar>;

<<<<<<< HEAD
declare const Poseidon: {
  hash(input: Field[], isChecked: boolean): Field;
  update(
    state: [Field, Field, Field],
    input: Field[],
    isChecked: boolean
  ): [Field, Field, Field];
  hashToGroup(input: Field[], isChecked: boolean): Group;
  prefixes: Record<
    | 'event'
    | 'events'
    | 'sequenceEvents'
    | 'body'
    | 'accountUpdateCons'
    | 'accountUpdateNode'
    | 'zkappMemo',
    string
  >;
  spongeCreate(isChecked: boolean): unknown;
  spongeAbsorb(sponge: unknown, x: Field): void;
  spongeSqueeze(sponge: unknown): Field;
=======
    sponge: {
      create(isChecked: boolean): unknown;
      absorb(sponge: unknown, x: FieldVar): void;
      squeeze(sponge: unknown): FieldVar;
    };
  };
>>>>>>> 990ec1e0
};

type JsonGate = {
  typ: string;
  wires: { row: number; col: number }[];
  coeffs: number[][];
};
type JsonConstraintSystem = { gates: JsonGate[]; public_input_size: number };

type Gate = {
  type: string;
  wires: { row: number; col: number }[];
  coeffs: string[];
};

// TODO: Add this when OCaml bindings are implemented:
// declare class EndoScalar {
//   static toFields(x: Scalar): Field[];
//   static fromFields(fields: Field[]): Scalar;
//   static sizeInFields(): number;
// }

type MlPublicKey = [_: 0, x: FieldConst, isOdd: MlBool];
type MlPublicKeyVar = [_: 0, x: FieldVar, isOdd: BoolVar];

/**
 * Represents the Mina ledger.
 */
declare class Ledger {
  /**
   * Creates a fresh ledger.
   */
  static create(): Ledger;

  /**
   * Adds an account and its balance to the ledger.
   */
  addAccount(publicKey: MlPublicKey, balance: string): void;

  /**
   * Applies a JSON transaction to the ledger.
   */
  applyJsonTransaction(
    txJson: string,
    accountCreationFee: string,
    networkState: string
  ): void;

  /**
   * Returns an account.
   */
  getAccount(
    publicKey: MlPublicKey,
    tokenId: FieldConst
  ): JsonAccount | undefined;
}

declare const Test: {
  encoding: {
    // arbitrary base58Check encoding
    toBase58(s: MlBytes, versionByte: number): string;
    ofBase58(base58: string, versionByte: number): MlBytes;

    // base58 encoding of some transaction types
    publicKeyToBase58(publicKey: MlPublicKey): string;
    publicKeyOfBase58(publicKeyBase58: string): MlPublicKey;
    privateKeyToBase58(privateKey: ScalarConst): string;
    privateKeyOfBase58(privateKeyBase58: string): ScalarConst;
    tokenIdToBase58(field: FieldConst): string;
    tokenIdOfBase58(fieldBase58: string): FieldConst;
    memoToBase58(memoString: string): string;
    memoHashBase58(memoBase58: string): FieldConst;
  };

  tokenId: {
    // derive custom token ids
    derive(publicKey: MlPublicKey, tokenId: FieldConst): FieldConst;
    deriveChecked(publicKey: MlPublicKeyVar, tokenId: FieldVar): FieldVar;
  };

  signature: {
    /**
     * Signs a {@link Field} element.
     */
    signFieldElement(
      messageHash: FieldConst,
      privateKey: ScalarConst,
      isMainnet: boolean
    ): string;
    /**
     * Returns a dummy signature.
     */
    dummySignature(): string;
  };

  fieldsFromJson: {
    accountUpdate(json: string): MlArray<FieldConst>;
  };
  hashFromJson: {
    accountUpdate(json: string): FieldConst;
    /**
     * Returns the commitment of a JSON transaction.
     */
    transactionCommitments(txJson: string): {
      commitment: FieldConst;
      fullCommitment: FieldConst;
      feePayerHash: FieldConst;
    };
    /**
     * Returns the public input of a zkApp transaction.
     */
    zkappPublicInput(
      txJson: string,
      accountUpdateIndex: number
    ): { accountUpdate: FieldConst; calls: FieldConst };
  };
  hashInputFromJson: {
    packInput(input: MlHashInput): MlArray<FieldConst>;
    timing(json: String): MlHashInput;
    permissions(json: String): MlHashInput;
    update(json: String): MlHashInput;
    accountPrecondition(json: String): MlHashInput;
    networkPrecondition(json: String): MlHashInput;
    body(json: String): MlHashInput;
  };

  transactionHash: {
    examplePayment(): string;
    serializePayment(payment: string): { data: Uint8Array };
    serializePaymentV1(payment: string): string;
    serializeCommon(common: string): { data: Uint8Array };
    hashPayment(payment: string): string;
    hashPaymentV1(payment: string): string;
  };
};

declare namespace Pickles {
  type Proof = unknown; // opaque to js
  type Statement<F> = [_: 0, publicInput: MlArray<F>, publicOutput: MlArray<F>];
  type Rule = {
    identifier: string;
    main: (publicInput: MlArray<FieldVar>) => {
      publicOutput: MlArray<FieldVar>;
      previousStatements: MlArray<Statement<FieldVar>>;
      shouldVerify: MlArray<BoolVar>;
    };
    proofsToVerify: MlArray<{ isSelf: true } | { isSelf: false; tag: unknown }>;
  };
  type Prover = (
    publicInput: MlArray<FieldConst>,
    previousProofs: MlArray<Proof>
  ) => Promise<[_: 0, publicOutput: MlArray<FieldConst>, proof: Proof]>;
}

declare const Pickles: {
  /**
   * This is the core API of the `Pickles` library, exposed from OCaml to JS. It takes a list of circuits --
   * each in the form of a function which takes a public input `{ accountUpdate: Field; calls: Field }` as argument --,
   * and augments them to add the necessary circuit logic to recursively merge in earlier proofs.
   *
   * After forming those augmented circuits in the finite field represented by `Field`, they gets wrapped in a
   * single recursive circuit in the field represented by `Scalar`. Any SmartContract proof will go through both of these steps,
   * so that the final proof ends up back in `Field`.
   *
   * The function returns the building blocks needed for SmartContract proving:
   * * `provers` - a list of prover functions, on for each input `rule`
   * * `verify` - a function which can verify proofs from any of the provers
   * * `getVerificationKeyArtifact` - a function which returns the verification key used in `verify`, in base58 format, usable to deploy a zkapp
   *
   * Internal details:
   * `compile` calls each of the input rules four times, inside pickles.ml / compile:
   * 1) let step_data = ...    -> Pickles.Step_branch_data.create -> Pickles.Fix_domains.domains -> Impl.constraint_system
   * 2) let step_keypair = ... -> log_step -> Snarky_log.Constraints.log -> constraint_count
   * 3) let (wrap_pk, wrap_vk) -> log_wrap -> Snarky_log.Constraints.log -> constraint_count
   * 4) let (wrap_pk, wrap_vk) -> log_wrap -> Snarky_log.Constraints.log -> constraint_count (yes, a second time)
   */
  compile: (
    rules: MlArray<Pickles.Rule>,
    signature: { publicInputSize: number; publicOutputSize: number }
  ) => {
    provers: MlArray<Pickles.Prover>;
    verify: (
      statement: Pickles.Statement<FieldConst>,
      proof: Pickles.Proof
    ) => Promise<boolean>;
    tag: unknown;
    /**
     * @returns (base64 vk, hash)
     */
    getVerificationKey: () => [_: 0, data: string, hash: FieldConst];
  };

  verify(
    statement: Pickles.Statement<FieldConst>,
    proof: Pickles.Proof,
    verificationKey: string
  ): Promise<boolean>;

  dummyBase64Proof: () => string;
  /**
   * @returns (base64 vk, hash)
   */
  dummyVerificationKey: () => [_: 0, data: string, hash: FieldConst];

  proofToBase64: (proof: [0 | 1 | 2, Pickles.Proof]) => string;
  proofOfBase64: (
    base64: string,
    maxProofsVerified: 0 | 1 | 2
  ) => [0 | 1 | 2, Pickles.Proof];

  proofToBase64Transaction: (proof: Pickles.Proof) => string;
};<|MERGE_RESOLUTION|>--- conflicted
+++ resolved
@@ -1,857 +1,3 @@
-<<<<<<< HEAD
-import type {
-  FlexibleProvable,
-  InferredProvable,
-} from './lib/circuit_value.js';
-import type { Account as JsonAccount } from './bindings/mina-transaction/gen/transaction-json.js';
-export {
-  Field,
-  Bool,
-  Group,
-  Scalar,
-  ProvablePure,
-  Provable,
-  Circuit,
-  CircuitMain,
-  Poseidon,
-  Keypair,
-  Ledger,
-  isReady,
-  shutdown,
-  Pickles,
-  Gate,
-};
-
-// internal
-export { Test, Proof as SnarkyProof, VerificationKey as SnarkyVerificationKey };
-
-/**
- * `Provable<T>` is the general circuit type interface. It describes how a type `T` is made up of field elements and auxiliary (non-field element) data.
- *
- * You will find this as the required input type in a few places in snarkyjs. One convenient way to create a `Provable<T>` is using `Struct`.
- */
-declare interface Provable<T> {
-  toFields: (x: T) => Field[];
-  toAuxiliary: (x?: T) => any[];
-  fromFields: (x: Field[], aux: any[]) => T;
-  sizeInFields(): number;
-  check: (x: T) => void;
-}
-/**
- * `ProvablePure<T>` is a special kind of `Provable<T>`, where the auxiliary data is empty. This means the type only consists of field elements,
- * in that sense it is "pure".
- *
- * Examples where `ProvablePure<T>` is required are types of on-chain state, events and actions.
- */
-declare interface ProvablePure<T> extends Provable<T> {
-  toFields: (x: T) => Field[];
-  toAuxiliary: (x?: T) => [];
-  fromFields: (x: Field[]) => T;
-  sizeInFields(): number;
-  check: (x: T) => void;
-}
-
-/**
- * An element of a finite field.
- */
-declare function Field(x: Field | number | string | boolean | bigint): Field;
-declare class Field {
-  /**
-   * Coerces anything field-like to a {@link Field}.
-   */
-  constructor(x: Field | number | string | boolean | bigint);
-
-  /**
-   * Negates this {@link Field}. This is equivalent to multiplying the {@link Field}
-   * by -1.
-   *
-   * ```typescript
-   * const negOne = Field(1).neg();
-   * negOne.assertEquals(-1);
-   * ```
-   */
-  neg(): Field;
-
-  /**
-   * Inverts this {@link Field} element.
-   *
-   * ```typescript
-   * const invX = x.inv();
-   * invX.assertEquals(Field(1).div(x));
-   * ```
-   *
-   * @return A {@link Field} element that is equivalent to one divided by this element.
-   */
-  inv(): Field;
-
-  /**
-   * Adds this {@link Field} element to another to a {@link Field} element.
-   *
-   * ```ts
-   * let a = Field(3);
-   * let sum = a.add(5)
-   * ```
-   */
-  add(y: Field | number | string | boolean): Field;
-
-  /**
-   * Subtracts another {@link Field}-like element from this one.
-   */
-  sub(y: Field | number | string | boolean): Field;
-
-  /**
-   * Multiplies this {@link Field} element with another coercible to a field.
-   */
-  mul(y: Field | number | string | boolean): Field;
-
-  /**
-   * Divides this {@link Field} element through another coercible to a field.
-   */
-  div(y: Field | number | string | boolean): Field;
-
-  /**
-   * Squares this {@link Field} element.
-   *
-   * ```typescript
-   * const x2 = x.square();
-   * x2.assertEquals(x.mul(x));
-   * ```
-   */
-  square(): Field;
-
-  /**
-   * Square roots this {@link Field} element.
-   *
-   * ```typescript
-   * x.square().sqrt().assertEquals(x);
-   * ```
-   */
-  sqrt(): Field;
-
-  /**
-   * Serialize the {@link Field} to a string, e.g. for printing.
-   * This operation does NOT affect the circuit and can't be used to prove anything about the string representation of the Field.
-   */
-  toString(): string;
-  /**
-   * Serialize this instance of a {@link Field} to a bigint.
-   * This operation does NOT affect the circuit and can't be used to prove anything about the bigint representation of the Field.
-   */
-  toBigInt(): bigint;
-  /**
-   * Serialize this instance of a {@link Field} to a JSON string.
-   * This operation does NOT affect the circuit and can't be used to prove anything about the string representation of the Field.
-   */
-  toJSON(): string;
-
-  /**
-   * Returns the size of this type.
-   */
-  sizeInFields(): number;
-
-  /**
-   * Serializes this data structure into {@link Field} elements.
-   */
-  toFields(): Field[];
-
-  /**
-   *
-   * Check if this {@link Field} is lower than another Field-like value.
-   * Returns a {@link Bool}.
-   *
-   * ```ts
-   * Field(2).lessThan(3); // Bool(true)
-   * ```
-   */
-  lessThan(y: Field | number | string | boolean): Bool;
-  /**
-   *
-   * Check if this {@link Field} is lower than or equal to another Field-like value.
-   * Returns a {@link Bool}.
-   *
-   * ```ts
-   * Field(2).lessThanOrEqual(3); // Bool(true)
-   * ```
-   */
-  lessThanOrEqual(y: Field | number | string | boolean): Bool;
-  /**
-   *
-   * Check if this {@link Field} is greater than another Field-like value.
-   * Returns a {@link Bool}.
-   *
-   * ```ts
-   * Field(2).greaterThan(1); // Bool(true)
-   * ```
-   */
-  greaterThan(y: Field | number | string | boolean): Bool;
-  /**
-   *
-   * Check if this {@link Field} is greater than or equal to another Field-like value.
-   * Returns a {@link Bool}.
-   *
-   * ```ts
-   * Field(2).greaterThanOrEqual(1); // Bool(true)
-   * ```
-   */
-  greaterThanOrEqual(y: Field | number | string | boolean): Bool;
-
-  // TODO: Make these long form version
-  /**
-   *
-   * Assert that this {@link Field} is lower than another Field-like value.
-   *
-   * ```ts
-   * Field(1).assertLessThan(2);
-   * ```
-   *
-   */
-  assertLessThan(y: Field | number | string | boolean, message?: string): void;
-  /**
-   *
-   * Assert that this {@link Field} is lower than or equal to another Field-like value.
-   *
-   * ```ts
-   * Field(1).assertLessThanOrEqual(2);
-   * ```
-   *
-   */
-  assertLessThanOrEqual(
-    y: Field | number | string | boolean,
-    message?: string
-  ): void;
-  /**
-   *
-   * Assert that this {@link Field} is greater than another Field-like value.
-   *
-   * ```ts
-   * Field(1).assertGt(0);
-   * ```
-   *
-   */
-  assertGreaterThan(
-    y: Field | number | string | boolean,
-    message?: string
-  ): void;
-  /**
-   *
-   * Assert that this {@link Field} is greater than or equal to another Field-like value.
-   *
-   * ```ts
-   * Field(1).assertGte(0);
-   * ```
-   *
-   */
-  assertGreaterThanOrEqual(
-    y: Field | number | string | boolean,
-    message?: string
-  ): void;
-
-  /**
-   * @deprecated Deprecated - use {@link lessThan} instead
-   *
-   * Check if this {@link Field} is lower than another Field-like value.
-   * Returns a {@link Bool}.
-   *
-   * ```ts
-   * Field(2).lt(3); // Bool(true)
-   * ```
-   */
-  lt(y: Field | number | string | boolean): Bool;
-  /**
-   * @deprecated Deprecated - use {@link lessThanOrEqual} instead
-   *
-   * Check if this {@link Field} is lower than or equal to another Field-like value.
-   * Returns a {@link Bool}.
-   *
-   * ```ts
-   * Field(2).lte(3); // Bool(true)
-   * ```
-   */
-  lte(y: Field | number | string | boolean): Bool;
-  /**
-   * @deprecated Deprecated - use `{@link greaterThan}` instead
-   *
-   * Check if this {@link Field} is greater than another Field-like value.
-   * Returns a {@link Bool}.
-   *
-   * ```ts
-   * Field(2).gt(1); // Bool(true)
-   * ```
-   */
-  gt(y: Field | number | string | boolean): Bool;
-  /**
-   * @deprecated Deprecated - use {@link greaterThanOrEqual} instead
-   *
-   * Check if this {@link Field} is greater than or equal to another Field-like value.
-   * Returns a {@link Bool}.
-   *
-   * ```ts
-   * Field(2).gte(1); // Bool(true)
-   * ```
-   */
-  gte(y: Field | number | string | boolean): Bool;
-
-  // TODO: Make these long form version
-  /**
-   * @deprecated Deprecated - use {@link assertLessThan} instead
-   *
-   * Assert that this {@link Field} is lower than another Field-like value.
-   *
-   * ```ts
-   * Field(1).assertLessThan(2);
-   * ```
-   *
-   */
-  assertLt(y: Field | number | string | boolean, message?: string): void;
-  /**
-   * @deprecated Deprecated - use {@link assertLessThanOrEqual}instead
-   *
-   * Assert that this {@link Field} is lower than or equal to another Field-like value.
-   *
-   * ```ts
-   * Field(1).assertLte(2);
-   * ```
-   */
-  assertLte(y: Field | number | string | boolean, message?: string): void;
-  /**
-   * @deprecated Deprecated - use {@link assertGreaterThan} instead
-   *
-   * Assert that this {@link Field} is greater than another Field-like value.
-   *
-   * ```ts
-   * Field(1).assertGt(0);
-   * ```
-   *
-   */
-  assertGt(y: Field | number | string | boolean, message?: string): void;
-  /**
-   *  @deprecated Deprecated - use {@link assertGreaterThanOrEqual} instead
-   *
-   * Assert that this {@link Field} is greater than or equal to another Field-like value.
-   *
-   * ```ts
-   * Field(1).assertGte(0);
-   * ```
-   *
-   */
-  assertGte(y: Field | number | string | boolean, message?: string): void;
-
-  /**
-   * Assert that this {@link Field} equals another Field-like value.
-   * Throws an error if the assertion fails.
-   *
-   * ```ts
-   * Field(1).assertEquals(1);
-   * ```
-   */
-  assertEquals(y: Field | number | string | boolean, message?: string): void;
-
-  /**
-   * Assert that this {@link Field} is either 0 or 1.
-   *
-   * ```ts
-   * Field(0).assertBool();
-   * ```
-   *
-   */
-  assertBool(message?: string): void;
-
-  /**
-   * @deprecated Deprecated - use {@link assertBool} instead
-   *
-   * Assert that this {@link Field} is either 0 or 1.
-   *
-   * ```ts
-   * Field(0).assertBoolean();
-   * ```
-   *
-   */
-  assertBoolean(message?: string): void;
-
-  isZero(): Bool;
-
-  /**
-   * Little endian binary representation of the field element.
-   */
-  toBits(): Bool[];
-
-  /**
-   * Little endian binary representation of the field element.
-   * Fails if the field element cannot fit in `length` bits.
-   */
-  toBits(length: number): Bool[];
-
-  /**
-   * Check if this {@link Field} equals another {@link Field}-like value.
-   * Returns a {@link Bool}.
-   *
-   * ```ts
-   * Field(2).equals(2); // Bool(true)
-   * ```
-   */
-  equals(y: Field | number | string | boolean): Bool;
-
-  // TODO: Izzy to document
-  seal(): Field;
-  // TODO: Izzy to document
-  rangeCheckHelper(numBits: number): Field;
-
-  /**
-   * Checks whether this is a hard-coded constant in the Circuit.
-   */
-  isConstant(): boolean;
-
-  /**
-   * Returns a constant.
-   */
-  toConstant(): Field;
-
-  // value(this: Field | number | string | boolean): Field;
-
-  /* Self members */
-  /**
-   * @deprecated Static constant values on Field are deprecated in favor of using the constructor `Field(1)`.
-   *
-   * The number 1 as a [[`Field`]].
-   */
-  static one: Field;
-  /**
-   * @deprecated Static constant values on Field are deprecated in favor of using the constructor `Field(0)`.
-   *
-   * The number 0 as a [[`Field`]].
-   */
-  static zero: Field;
-  /**
-   * @deprecated Static constant values on Field are deprecated in favor of using the constructor `Field(-1)`.
-   *
-   * The number -1 as a [[`Field`]].
-   */
-  static minusOne: Field;
-  /**
-   * The field order as a `bigint`.
-   */
-  static ORDER: bigint;
-
-  /**
-   * A random field element.
-   */
-  static random(): Field;
-
-  /*
-  static neg(x: Field | number | string | boolean): Field;
-  static inv(x: Field | number | string | boolean): Field;
-
-  static add(
-    x: Field | number | string | boolean,
-    y: Field | number | string | boolean
-  ): Field;
-  static sub(
-    x: Field | number | string | boolean,
-    y: Field | number | string | boolean
-  ): Field;
-  static mul(
-    x: Field | number | string | boolean,
-    y: Field | number | string | boolean
-  ): Field;
-  static div(
-    x: Field | number | string | boolean,
-    y: Field | number | string | boolean
-  ): Field;
-
-  static square(x: Field | number | string | boolean): Field;
-  static sqrt(x: Field | number | string | boolean): Field;
-
-  static toString(x: Field | number | string | boolean): string;
-  */
-
-  /**
-   * Creates a data structure from an array of serialized {@link Field} elements.
-   */
-  fromFields(fields: Field[]): Field;
-
-  /**
-   * Creates a data structure from an array of serialized {@link Field} elements.
-   */
-  static fromFields(fields: Field[]): Field;
-
-  /**
-   * Returns the size of this type.
-   */
-  static sizeInFields(): number;
-
-  /**
-   * Static method to serialize a {@link Field} into an array of {@link Field} elements.
-   */
-  static toFields(x: Field): Field[];
-  /**
-   * Static method to serialize a {@link Field} into its auxiliary data.
-   */
-  static toAuxiliary(x?: Field): [];
-
-  /*
-  static assertEqual(
-    x: Field | number | string | boolean,
-    y: Field | number | string | boolean
-  ): Field;
-  static assertBoolean(x: Field | number | string | boolean): void;
-  static isZero(x: Field | number | string | boolean): Bool;
-  */
-
-  /**
-   * Converts a bit array into a field element (little endian)
-   * Fails if the field element cannot fit given too many bits.
-   */
-  static fromBits(x: (Bool | boolean)[]): Field;
-  /*
-  static toBits(x: Field | number | string | boolean): Bool[];
-  */
-
-  /*
-  static equal(
-    x: Field | number | string | boolean,
-    y: Field | number | string | boolean
-  ): Bool;
-  */
-
-  /**
-   * Serialize a {@link Field} to a JSON string.
-   * This operation does NOT affect the circuit and can't be used to prove anything about the string representation of the Field.
-   */
-  static toJSON(x: Field): string;
-
-  /**
-   * Deserialize a JSON structure into a {@link Field}.
-   * This operation does NOT affect the circuit and can't be used to prove anything about the string representation of the Field.
-   */
-  static fromJSON(x: number | boolean | string | bigint): Field;
-
-  static check(x: Field): void;
-
-  // monkey-patched in JS
-  static toInput(x: Field): { fields: Field[] };
-  static toBytes(x: Field): number[];
-  static fromBytes(bytes: number[]): Field;
-  static readBytes(
-    bytes: number[],
-    offset: number
-  ): [value: Field, offset: number];
-  static sizeInBytes(): number;
-}
-
-/**
- * A boolean value. You can use it like this:
- *
- * ```
- * const x = new Bool(true);
- * ```
- *
- * You can also combine multiple booleans via [[`not`]], [[`and`]], [[`or`]].
- *
- * Use [[assertEquals]] to enforce the value of a Bool.
- */
-declare function Bool(x: Bool | boolean): Bool;
-declare class Bool {
-  constructor(x: Bool | boolean);
-
-  /**
-   * Converts a {@link Bool} to a {@link Field}. `false` becomes 0 and `true` becomes 1.
-   */
-  toField(): Field;
-
-  /**
-   * @returns a new {@link Bool} that is the negation of this {@link Bool}.
-   */
-  not(): Bool;
-
-  /**
-   * @param y A {@link Bool} to AND with this {@link Bool}.
-   * @returns a new {@link Bool} that is set to true only if
-   * this {@link Bool} and `y` are also true.
-   */
-  and(y: Bool | boolean): Bool;
-
-  /**
-   * @param y a {@link Bool} to OR with this {@link Bool}.
-   * @returns a new {@link Bool} that is set to true if either
-   * this {@link Bool} or `y` is true.
-   */
-  or(y: Bool | boolean): Bool;
-
-  /**
-   * Proves that this {@link Bool} is equal to `y`.
-   * @param y a {@link Bool}.
-   */
-  assertEquals(y: Bool | boolean, message?: string): void;
-
-  /**
-   * Proves that this {@link Bool} is `true`.
-   */
-  assertTrue(message?: string): void;
-
-  /**
-   * Proves that this {@link Bool} is `false`.
-   */
-  assertFalse(message?: string): void;
-
-  /**
-   * Returns true if this {@link Bool} is equal to `y`.
-   * @param y a {@link Bool}.
-   */
-  equals(y: Bool | boolean): Bool;
-
-  /**
-   * Returns the size of this type.
-   */
-  sizeInFields(): number;
-
-  /**
-   * Serializes this {@link Bool} into {@link Field} elements.
-   */
-  toFields(): Field[];
-
-  /**
-   * Serialize the {@link Bool} to a string, e.g. for printing.
-   * This operation does NOT affect the circuit and can't be used to prove anything about the string representation of the Field.
-   */
-  toString(): string;
-  /**
-   * Serialize the {@link Bool} to a JSON string.
-   * This operation does NOT affect the circuit and can't be used to prove anything about the string representation of the Field.
-   */
-  toJSON(): boolean;
-
-  /**
-   * This converts the {@link Bool} to a javascript [[boolean]].
-   * This can only be called on non-witness values.
-   */
-  toBoolean(): boolean;
-
-  /* static members */
-  /**
-   * The constant {@link Bool} that is `true`.
-   */
-  //static true: Bool;
-  /**
-   * The constant {@link Bool} that is `false`.
-   */
-  //static false: Bool;
-
-  /**
-   * Serializes a {@link Bool} into an array of {@link Field} elements.
-   */
-  static toField(x: Bool | boolean): Field;
-
-  static Unsafe: {
-    /**
-     * Converts a {@link Field} into a {@link Bool}. This is a **dangerous** operation
-     * as it assumes that the field element is either 1 or 0
-     * (which might not be true).
-     * @param x a {@link Field}
-     */
-    ofField(x: Field | number | string | boolean): Bool;
-  };
-
-  /**
-   * Boolean negation.
-   */
-  static not(x: Bool | boolean): Bool;
-
-  /**
-   * Boolean AND operation.
-   */
-  static and(x: Bool | boolean, y: Bool | boolean): Bool;
-
-  /**
-   * Boolean OR operation.
-   */
-  static or(x: Bool | boolean, y: Bool | boolean): Bool;
-
-  /**
-   * Asserts if both {@link Bool} are equal.
-   */
-  static assertEqual(x: Bool | boolean, y: Bool | boolean): void;
-
-  /**
-   * Checks two {@link Bool} for equality.
-   */
-  static equal(x: Bool | boolean, y: Bool | boolean): Bool;
-
-  /**
-   * Counts all elements of type {@link Bool}.
-   */
-  static count(x: Bool | boolean[]): Field;
-
-  /**
-   * Returns the size of this type.
-   */
-  static sizeInFields(): number;
-
-  /**
-   * Static method to serialize a {@link Bool} into an array of {@link Field} elements.
-   */
-  static toFields(x: Bool): Field[];
-
-  /**
-   * Static method to serialize a {@link Bool} into its auxiliary data.
-   */
-  static toAuxiliary(x?: Bool): [];
-  /**
-   * Creates a data structure from an array of serialized {@link Field} elements.
-   */
-  static fromFields(fields: Field[]): Bool;
-
-  /**
-   * Serialize a {@link Bool} to a JSON string.
-   * This operation does NOT affect the circuit and can't be used to prove anything about the string representation of the Field.
-   */
-  static toJSON(x: Bool): boolean;
-  /**
-   * Deserialize a JSON structure into a {@link Bool}.
-   * This operation does NOT affect the circuit and can't be used to prove anything about the string representation of the Field.
-   */
-  static fromJSON(x: boolean): Bool;
-
-  static check(x: Bool): void;
-
-  // monkey-patched in JS
-  static toInput(x: Bool): { packed: [Field, number][] };
-  static toBytes(x: Bool): number[];
-  static fromBytes(bytes: number[]): Bool;
-  static readBytes(
-    bytes: number[],
-    offset: number
-  ): [value: Bool, offset: number];
-  static sizeInBytes(): number;
-}
-
-type CircuitMain<W, P> = {
-  snarkyWitnessTyp: ProvablePure<W>;
-  snarkyPublicTyp: ProvablePure<P>;
-  snarkyMain: (w: W, p: P) => void;
-};
-
-type Gate = {
-  type: string;
-  wires: { row: number; col: number }[];
-  coeffs: string[];
-};
-
-/**
- * The {@link Circuit} API is a low level interface to interact and build circuits with
- */
-declare class Circuit {
-  // this convoluted generic typing is needed to give type inference enough flexibility
-  static _witness<S extends Provable<any>>(ctor: S, f: () => Field[]): Field[];
-  static witness<T, S extends FlexibleProvable<T> = FlexibleProvable<T>>(
-    ctor: S,
-    f: () => T
-  ): T;
-
-  /**
-   * Runs code as a prover.
-   */
-  static asProver(f: () => void): void;
-
-  /**
-   * Runs code and checks its correctness.
-   */
-  static runAndCheck(f: () => void): void;
-
-  /**
-   * Runs code in prover mode, without checking correctness.
-   */
-  static runUnchecked(f: () => void): void;
-
-  /**
-   * Returns information about the constraint system in the callback function.
-   */
-  static constraintSystem<T>(f: () => T): {
-    rows: number;
-    digest: string;
-    result: T;
-    gates: Gate[];
-    publicInputSize: number;
-  };
-
-  /**
-   * Returns a low-level JSON representation of the `Circuit` from its {@link Keypair}:
-   * a list of gates, each of which represents a row in a table, with certain coefficients and wires to other (row, column) pairs
-   */
-  static constraintSystemFromKeypair(keypair: Keypair): Gate[];
-
-  /**
-   * Creates a {@link Provable} for a generic array.
-   */
-  static array<A extends FlexibleProvable<any>>(
-    elementType: A,
-    length: number
-  ): InferredProvable<A[]>;
-
-  /**
-   * Asserts that two values are equal.
-   */
-  static assertEqual<T>(ctor: { toFields(x: T): Field[] }, x: T, y: T): void;
-
-  /**
-   * Asserts that two values are equal.
-   */
-  static assertEqual<T>(x: T, y: T): void;
-
-  /**
-   * Checks if two elements are equal.
-   */
-  static equal<T>(ctor: { toFields(x: T): Field[] }, x: T, y: T): Bool;
-
-  /**
-   * Checks if two elements are equal.
-   */
-  static equal<T>(x: T, y: T): Bool;
-
-  /**
-   * Circuit-compatible if-statement.
-   */
-  static if<T>(b: Bool | boolean, ctor: ProvablePure<T>, x: T, y: T): T;
-  /**
-   * Circuit-compatible if-statement.
-   */
-  static if<T>(b: Bool | boolean, x: T, y: T): T;
-
-  /**
-   * Generalization of `Circuit.if` for choosing between more than two different cases.
-   * It takes a "mask", which is an array of `Bool`s that contains only one `true` element, as well as a type/constructor and an array of values of that type.
-   * The result is that value which corresponds to the true element of the mask. Example:
-   *
-   * ```ts
-   * let x = Circuit.switch([Bool(false), Bool(true)], Field, [Field(1), Field(2)]);
-   * x.assertEquals(2);
-   * ```
-   */
-  static switch<T, A extends FlexibleProvable<T>>(
-    mask: Bool[],
-    type: A,
-    values: T[]
-  ): T;
-
-  /**
-   * Generates a proving key and a verification key for this circuit.
-   */
-  static generateKeypair(circuit: CircuitMain<any, any>): Keypair;
-
-  /**
-   * Proves a statement using the private input, public input and the {@link Keypair} of the circuit.
-   */
-  static prove(
-    circuit: CircuitMain<any, any>,
-    privateInput: any[],
-    publicInput: any[],
-    kp: Keypair
-  ): Proof;
-
-  /**
-   * Verifies a proof using the public input, the proof and the initial {@link Keypair} of the circuit.
-   */
-  static verify(publicInput: any[], vk: VerificationKey, pi: Proof): boolean;
-=======
 import type { Account as JsonAccount } from './bindings/mina-transaction/gen/transaction-json.js';
 import type { Field, FieldConst, FieldVar } from './lib/field.js';
 import type { BoolVar, Bool } from './lib/bool.js';
@@ -865,7 +11,6 @@
   MlBytes,
 } from './lib/ml/base.js';
 import type { MlHashInput } from './lib/ml/conversion.js';
->>>>>>> 990ec1e0
 
 export { ProvablePure, Provable, Ledger, Pickles, Gate };
 
@@ -1113,36 +258,12 @@
       isChecked: boolean
     ): MlTuple<FieldVar, FieldVar>;
 
-<<<<<<< HEAD
-declare const Poseidon: {
-  hash(input: Field[], isChecked: boolean): Field;
-  update(
-    state: [Field, Field, Field],
-    input: Field[],
-    isChecked: boolean
-  ): [Field, Field, Field];
-  hashToGroup(input: Field[], isChecked: boolean): Group;
-  prefixes: Record<
-    | 'event'
-    | 'events'
-    | 'sequenceEvents'
-    | 'body'
-    | 'accountUpdateCons'
-    | 'accountUpdateNode'
-    | 'zkappMemo',
-    string
-  >;
-  spongeCreate(isChecked: boolean): unknown;
-  spongeAbsorb(sponge: unknown, x: Field): void;
-  spongeSqueeze(sponge: unknown): Field;
-=======
     sponge: {
       create(isChecked: boolean): unknown;
       absorb(sponge: unknown, x: FieldVar): void;
       squeeze(sponge: unknown): FieldVar;
     };
   };
->>>>>>> 990ec1e0
 };
 
 type JsonGate = {
