--- conflicted
+++ resolved
@@ -16,16 +16,6 @@
 } from './lib/ml/base.js';
 import type { MlHashInput } from './lib/ml/conversion.js';
 import type {
-<<<<<<< HEAD
-  ForeignFieldVar,
-  ForeignFieldConst,
-  ForeignAffine,
-} from './lib/foreign-field.js';
-import type { EllipticCurve } from './lib/foreign_group.js';
-import { FieldBn254 } from './lib/field_bn254.ts';
-
-export { ProvablePure, Provable, ProvableBn254, Ledger, Pickles, Gate };
-=======
   SnarkKey,
   SnarkKeyHeader,
   MlWrapVerificationKey,
@@ -38,7 +28,6 @@
 import type { KimchiGateType } from './lib/gates.ts';
 
 export { ProvablePure, Provable, Ledger, Pickles, Gate, GateType, getWasm };
->>>>>>> 451e7348
 
 // internal
 export {
@@ -168,19 +157,7 @@
   check: (value: T) => void;
 }
 
-<<<<<<< HEAD
-declare interface ProvableBn254<T> {
-  toAuxiliary: (value?: T) => any[];
-  toFields: (value: T) => FieldBn254[];
-  fromFields: (fields: FieldBn254[], aux: any[]) => T;
-  sizeInFields(): number;
-  check: (value: T) => void;
-}
-
-type MlGroup = MlTuple<FieldVar, FieldVar>;
-=======
 type MlGroup = MlPair<FieldVar, FieldVar>;
->>>>>>> 451e7348
 
 declare namespace Snarky {
   type Main = (publicInput: MlArray<FieldVar>) => void;
@@ -336,52 +313,10 @@
     toConstantAndTerms(
       x: FieldVar
     ): [
-<<<<<<< HEAD
         _: 0,
         constant: MlOption<FieldConst>,
-        terms: MlList<MlTuple<FieldConst, number>>
+        terms: MlList<MlPair<FieldConst, number>>
       ];
-  };
-
-  fieldBn254: {
-    /**
-     * x === y without handling of constants
-     */
-    assertEqual(x: FieldVar, y: FieldVar): void;
-    /**
-     * x*y === z without handling of constants
-     */
-    assertMul(x: FieldVar, y: FieldVar, z: FieldVar): void;
-    /**
-     * x*x === x without handling of constants
-     */
-    assertBoolean(x: FieldVar): void;
-    /**
-     * evaluates a CVar by walking the AST and reading Vars from a list of public input + aux values
-     */
-    readVar(x: FieldVar): FieldConst;
-    /**
-     *
-     */
-    toBits(length: number, x: FieldVar): MlArray<BoolVar>;
-    /**
-     *
-     */
-    fromBits(bits: MlArray<BoolVar>): FieldVar;
-    /**
-     * add x, y to get a new AST node Add(x, y); handles if x, y are constants
-     */
-    add(x: FieldVar, y: FieldVar): FieldVar;
-    /**
-     * scale x by a constant to get a new AST node Scale(c, x); handles if x is a constant
-     */
-    scale(c: FieldConst, x: FieldVar): FieldVar;
-=======
-      _: 0,
-      constant: MlOption<FieldConst>,
-      terms: MlList<MlPair<FieldConst, number>>
-    ];
->>>>>>> 451e7348
   };
 
   gates: {
@@ -400,25 +335,6 @@
 
     poseidon(state: MlArray<MlTuple<Field, 3>>): void;
 
-<<<<<<< HEAD
-    assertEqual(x: BoolVar, y: BoolVar): void;
-  };
-
-  boolBn254: {
-    not(x: BoolVar): BoolVar;
-
-    and(x: BoolVar, y: BoolVar): BoolVar;
-
-    or(x: BoolVar, y: BoolVar): BoolVar;
-
-    equals(x: BoolVar, y: BoolVar): BoolVar;
-
-    assertEqual(x: BoolVar, y: BoolVar): void;
-  };
-
-  group: {
-=======
->>>>>>> 451e7348
     /**
      * Low-level Elliptic Curve Addition gate.
      */
@@ -590,6 +506,18 @@
     assertEqual(x: BoolVar, y: BoolVar): void;
   };
 
+  boolBn254: {
+    not(x: BoolVar): BoolVar;
+
+    and(x: BoolVar, y: BoolVar): BoolVar;
+
+    or(x: BoolVar, y: BoolVar): BoolVar;
+
+    equals(x: BoolVar, y: BoolVar): BoolVar;
+
+    assertEqual(x: BoolVar, y: BoolVar): void;
+  };
+
   group: {
     scale(p: MlGroup, s: MlArray<BoolVar>): MlGroup;
   };
@@ -633,40 +561,7 @@
     };
   };
 
-<<<<<<< HEAD
-  /**
-   * The circuit API is a low level interface to create zero-knowledge proofs using Bn254 fields
-   */
-  circuitBn254: {
-    /**
-     * Generates a proving key and a verification key for the provable function `main`.
-     */
-    compile(main: Snarky.Main, publicInputSize: number): Snarky.KeypairBn254;
-
-    keypair: {
-      getVerificationKey(keypair: Snarky.KeypairBn254): Snarky.VerificationKey;
-      /**
-       * Returns a low-level JSON representation of the circuit:
-       * a list of gates, each of which represents a row in a table, with certain coefficients and wires to other (row, column) pairs
-       */
-      getConstraintSystemJSON(keypair: Snarky.KeypairBn254): JsonConstraintSystem;
-    };
-
-    /**
-     * Proves a statement using the private input, public input and the keypair of the circuit.
-     * Returns a KZG proof in JSON format.
-     */
-    prove(
-      main: Snarky.Main,
-      publicInputSize: number,
-      publicInput: MlArray<FieldConst>,
-      keypair: Snarky.KeypairBn254
-    ): string;
-  };
-
-=======
   // TODO: implement in TS
->>>>>>> 451e7348
   poseidon: {
     update(
       state: MlArray<FieldVar>,
@@ -686,39 +581,6 @@
       absorb(sponge: unknown, x: ForeignFieldVar): void;
       squeeze(sponge: unknown): ForeignFieldVar;
     };
-  };
-
-  foreignField: {
-    assertValidElement(x: ForeignFieldVar, p: ForeignFieldConst): void;
-    sumChain(
-      xs: MlArray<ForeignFieldVar>,
-      ops: MlArray<0 | 1>,
-      p: ForeignFieldConst
-    ): ForeignFieldVar;
-    mul(
-      x: ForeignFieldVar,
-      y: ForeignFieldVar,
-      p: ForeignFieldConst
-    ): ForeignFieldVar;
-  };
-
-  foreignFieldBn254: {
-    assertValidElement(x: ForeignFieldVar, p: ForeignFieldConst): void;
-    sumChain(
-      xs: MlArray<ForeignFieldVar>,
-      ops: MlArray<0 | 1>,
-      p: ForeignFieldConst
-    ): ForeignFieldVar;
-    mul(
-      x: ForeignFieldVar,
-      y: ForeignFieldVar,
-      p: ForeignFieldConst
-    ): ForeignFieldVar;
-  };
-
-  foreignGroup: {
-    add(x: ForeignAffine, y: ForeignAffine, curve: EllipticCurve): ForeignAffine;
-    scale(point: ForeignAffine, scalar: MlArray<BoolVar>, curve: EllipticCurve): ForeignAffine;
   };
 };
 
