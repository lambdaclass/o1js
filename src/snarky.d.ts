import type { Account as JsonAccount } from './bindings/mina-transaction/gen/transaction-json.js';
import type { Field, FieldConst, FieldVar } from './lib/field.js';
import type { BoolVar, Bool } from './lib/bool.js';
import type { ScalarConst } from './lib/scalar.js';
import type {
  MlArray,
  MlPair,
  MlList,
  MlOption,
  MlBool,
  MlBytes,
<<<<<<< HEAD
  MlBigint,
} from './lib/ml/base.js';
import type { MlHashInput } from './lib/ml/conversion.js';
import type {
  ForeignFieldVar,
  ForeignFieldConst,
} from './lib/foreign-field.js';
import type {
  ForeignCurveVar,
  MlCurveParams,
  MlCurveParamsWithIa,
} from './lib/foreign-curve.js';
import type { ForeignSignatureVar } from './lib/foreign-ecdsa.js';
=======
  MlResult,
  MlUnit,
  MlString,
  MlTuple,
} from './lib/ml/base.js';
import type { MlHashInput } from './lib/ml/conversion.js';
import type {
  SnarkKey,
  SnarkKeyHeader,
  MlWrapVerificationKey,
} from './lib/proof-system/prover-keys.js';
import { getWasm } from './bindings/js/wrapper.js';
import type {
  WasmFpSrs,
  WasmFqSrs,
} from './bindings/compiled/node_bindings/plonk_wasm.cjs';
>>>>>>> bdc75e2e

export { ProvablePure, Provable, Ledger, Pickles, Gate, GateType, getWasm };

// internal
export {
  Snarky,
  Test,
  JsonGate,
  KimchiGateType,
  MlPublicKey,
  MlPublicKeyVar,
  FeatureFlags,
  MlFeatureFlags,
};

/**
 * `Provable<T>` is the general circuit type interface in o1js. `Provable<T>` interface describes how a type `T` is made up of {@link Field} elements and "auxiliary" (non-provable) data.
 *
 * `Provable<T>` is the required input type in a few places in o1js. One convenient way to create a `Provable<T>` is using `Struct`.
 *
 * The properties and methods on the provable type exist in all base o1js types as well (aka. {@link Field}, {@link Bool}, etc.). In most cases, a zkApp developer does not need these functions to create zkApps.
 */
declare interface Provable<T> {
  /**
   * A function that takes `value`, an element of type `T`, as argument and returns an array of {@link Field} elements that make up the provable data of `value`.
   *
   * @param value - the element of type `T` to generate the {@link Field} array from.
   *
   * @return A {@link Field} array describing how this `T` element is made up of {@link Field} elements.
   */
  toFields: (value: T) => Field[];

  /**
   * A function that takes `value` (optional), an element of type `T`, as argument and returns an array of any type that make up the "auxiliary" (non-provable) data of `value`.
   *
   * @param value - the element of type `T` to generate the auxiliary data array from, optional. If not provided, a default value for auxiliary data is returned.
   *
   * @return An array of any type describing how this `T` element is made up of "auxiliary" (non-provable) data.
   */
  toAuxiliary: (value?: T) => any[];

  /**
   * A function that returns an element of type `T` from the given provable and "auxiliary" data.
   *
   * **Important**: For any element of type `T`, this function is the reverse operation of calling {@link toFields} and {@link toAuxilary} methods on an element of type `T`.
   *
   * @param fields - an array of {@link Field} elements describing the provable data of the new `T` element.
   * @param aux - an array of any type describing the "auxiliary" data of the new `T` element, optional.
   *
   * @return An element of type `T` generated from the given provable and "auxiliary" data.
   */
  fromFields: (fields: Field[], aux: any[]) => T;

  /**
   * Return the size of the `T` type in terms of {@link Field} type, as {@link Field} is the primitive type.
   *
   * **Warning**: This function returns a `number`, so you cannot use it to prove something on chain. You can use it during debugging or to understand the memory complexity of some type.
   *
   * @return A `number` representing the size of the `T` type in terms of {@link Field} type.
   */
  sizeInFields(): number;

  /**
   * Add assertions to the proof to check if `value` is a valid member of type `T`.
   * This function does not return anything, instead it creates any number of assertions to prove that `value` is a valid member of the type `T`.
   *
   * For instance, calling check function on the type {@link Bool} asserts that the value of the element is either 1 or 0.
   *
   * @param value - the element of type `T` to put assertions on.
   */
  check: (value: T) => void;
}

/**
 * `ProvablePure<T>` is a special kind of {@link Provable} interface, where the "auxiliary" (non-provable) data is empty. This means the type consists only of field elements, in that sense it is "pure".
 * Any element on the interface `ProvablePure<T>` is also an element of the interface `Provable<T>` where the "auxiliary" data is empty.
 *
 * Examples where `ProvablePure<T>` is required are types of on-chain state, events and actions.
 *
 * It includes the same properties and methods as the {@link Provable} interface.
 */
declare interface ProvablePure<T> extends Provable<T> {
  /**
   * A function that takes `value`, an element of type `T`, as argument and returns an array of {@link Field} elements that make up the provable data of `value`.
   *
   * @param value - the element of type `T` to generate the {@link Field} array from.
   *
   * @return A {@link Field} array describing how this `T` element is made up of {@link Field} elements.
   */
  toFields: (value: T) => Field[];

  /**
   * A function that takes `value` (optional), an element of type `T`, as argument and returns an array of any type that make up the "auxiliary" (non-provable) data of `value`.
   * As any element of the interface `ProvablePure<T>` includes no "auxiliary" data by definition, this function always returns a default value.
   *
   * @param value - the element of type `T` to generate the auxiliary data array from, optional. If not provided, a default value for auxiliary data is returned.
   *
   * @return An empty array, as any element of the interface `ProvablePure<T>` includes no "auxiliary" data by definition.
   */
  toAuxiliary: (value?: T) => any[];

  /**
   * A function that returns an element of type `T` from the given provable data.
   *
   * **Important**: For any element of type `T`, this function is the reverse operation of calling {@link toFields} method on an element of type `T`.
   *
   * @param fields - an array of {@link Field} elements describing the provable data of the new `T` element.
   *
   * @return An element of type `T` generated from the given provable data.
   */
  fromFields: (fields: Field[]) => T;

  /**
   * Return the size of the `T` type in terms of {@link Field} type, as {@link Field} is the primitive type.
   *
   * **Warning**: This function returns a `number`, so you cannot use it to prove something on chain. You can use it during debugging or to understand the memory complexity of some type.
   *
   * @return A `number` representing the size of the `T` type in terms of {@link Field} type.
   */
  sizeInFields(): number;

  /**
   * Add assertions to the proof to check if `value` is a valid member of type `T`.
   * This function does not return anything, rather creates any number of assertions on the proof to prove `value` is a valid member of the type `T`.
   *
   * For instance, calling check function on the type {@link Bool} asserts that the value of the element is either 1 or 0.
   *
   * @param value - the element of type `T` to put assertions on.
   */
  check: (value: T) => void;
}

type MlGroup = MlPair<FieldVar, FieldVar>;

declare namespace Snarky {
  type Main = (publicInput: MlArray<FieldVar>) => void;
  type Keypair = unknown;
  type VerificationKey = unknown;
  type Proof = unknown;
}

/**
 * Internal interface to snarky-ml
 *
 * Note for devs: This module is intended to closely mirror snarky-ml's core, low-level APIs.
 */
declare const Snarky: {
  /**
   * witness `sizeInFields` field element variables
   *
   * Note: this is called "exists" because in a proof, you use it like this:
   * > "I prove that there exists x, such that (some statement)"
   */
  exists(
    sizeInFields: number,
    compute: () => MlArray<FieldConst>
  ): MlArray<FieldVar>;
  /**
   * witness a single field element variable
   */
  existsVar(compute: () => FieldConst): FieldVar;

  /**
   * APIs that have to do with running provable code
   */
  run: {
    /**
     * Runs code as a prover.
     */
    asProver(f: () => void): void;
    /**
     * Check whether we are inside an asProver or exists block
     */
    inProverBlock(): boolean;
    /**
     * Runs code and checks its correctness.
     */
    runAndCheck(f: () => void): void;
    /**
     * Runs code in prover mode, without checking correctness.
     */
    runUnchecked(f: () => void): void;
    /**
     * Returns information about the constraint system in the callback function.
     */
    constraintSystem(f: () => void): {
      rows: number;
      digest: string;
      json: JsonConstraintSystem;
    };
  };

  /**
   * APIs to add constraints on field variables
   */
  field: {
    /**
     * add x, y to get a new AST node Add(x, y); handles if x, y are constants
     */
    add(x: FieldVar, y: FieldVar): FieldVar;
    /**
     * scale x by a constant to get a new AST node Scale(c, x); handles if x is a constant
     */
    scale(c: FieldConst, x: FieldVar): FieldVar;
    /**
     * witnesses z = x*y and constrains it with [assert_r1cs]; handles constants
     */
    mul(x: FieldVar, y: FieldVar): FieldVar;
    /**
     * evaluates a CVar by walking the AST and reading Vars from a list of public input + aux values
     */
    readVar(x: FieldVar): FieldConst;
    /**
     * x === y without handling of constants
     */
    assertEqual(x: FieldVar, y: FieldVar): void;
    /**
     * x*y === z without handling of constants
     */
    assertMul(x: FieldVar, y: FieldVar, z: FieldVar): void;
    /**
     * x*x === y without handling of constants
     */
    assertSquare(x: FieldVar, y: FieldVar): void;
    /**
     * x*x === x without handling of constants
     */
    assertBoolean(x: FieldVar): void;
    /**
     * check x < y and x <= y
     */
    compare(
      bitLength: number,
      x: FieldVar,
      y: FieldVar
    ): [_: 0, less: BoolVar, lessOrEqual: BoolVar];
    /**
     *
     */
    toBits(length: number, x: FieldVar): MlArray<BoolVar>;
    /**
     *
     */
    fromBits(bits: MlArray<BoolVar>): FieldVar;
    /**
     * returns x truncated to the lowest `16 * lengthDiv16` bits
     * => can be used to assert that x fits in `16 * lengthDiv16` bits.
     *
     * more efficient than `toBits()` because it uses the EC_endoscalar gate;
     * does 16 bits per row (vs 1 bits per row that you can do with generic gates).
     */
    truncateToBits16(lengthDiv16: number, x: FieldVar): FieldVar;
    /**
     * returns a new witness from an AST
     * (implemented with toConstantAndTerms)
     */
    seal(x: FieldVar): FieldVar;
    /**
     * Unfolds AST to get `x = c + c0*Var(i0) + ... + cn*Var(in)`,
     * returns `(c, [(c0, i0), ..., (cn, in)])`;
     * c is optional
     */
    toConstantAndTerms(
      x: FieldVar
    ): [
      _: 0,
      constant: MlOption<FieldConst>,
      terms: MlList<MlPair<FieldConst, number>>
    ];
  };

  gates: {
    zero(in1: FieldVar, in2: FieldVar, out: FieldVar): void;

    generic(
      sl: FieldConst,
      l: FieldVar,
      sr: FieldConst,
      r: FieldVar,
      so: FieldConst,
      o: FieldVar,
      sm: FieldConst,
      sc: FieldConst
    ): void;

    poseidon(state: MlArray<MlTuple<Field, 3>>): void;

    /**
     * Low-level Elliptic Curve Addition gate.
     */
    ecAdd(
      p1: MlGroup,
      p2: MlGroup,
      p3: MlGroup,
      inf: FieldVar,
      same_x: FieldVar,
      slope: FieldVar,
      inf_z: FieldVar,
      x21_inv: FieldVar
    ): MlGroup;

    ecScale(
      state: MlArray<
        [
          _: 0,
          accs: MlArray<MlTuple<FieldVar, 2>>,
          bits: MlArray<FieldVar>,
          ss: MlArray<FieldVar>,
          base: MlGroup,
          nPrev: Field,
          nNext: Field
        ]
      >
    ): void;

    ecEndoscale(
      state: MlArray<
        [
          _: 0,
          xt: FieldVar,
          yt: FieldVar,
          xp: FieldVar,
          yp: FieldVar,
          nAcc: FieldVar,
          xr: FieldVar,
          yr: FieldVar,
          s1: FieldVar,
          s3: FieldVar,
          b1: FieldVar,
          b2: FieldVar,
          b3: FieldVar,
          b4: FieldVar
        ]
      >,
      xs: FieldVar,
      ys: FieldVar,
      nAcc: FieldVar
    ): void;

    ecEndoscalar(
      state: MlArray<
        [
          _: 0,
          n0: FieldVar,
          n8: FieldVar,
          a0: FieldVar,
          b0: FieldVar,
          a8: FieldVar,
          b8: FieldVar,
          x0: FieldVar,
          x1: FieldVar,
          x2: FieldVar,
          x3: FieldVar,
          x4: FieldVar,
          x5: FieldVar,
          x6: FieldVar,
          x7: FieldVar
        ]
      >
    ): void;

    lookup(input: MlTuple<FieldVar, 7>): void;

    /**
     * Range check gate
     *
     * @param v0 field var to be range checked
     * @param v0p bits 16 to 88 as 6 12-bit limbs
     * @param v0c bits 0 to 16 as 8 2-bit limbs
     * @param compact boolean field elements -- whether to use "compact mode"
     */
    rangeCheck0(
      v0: FieldVar,
      v0p: MlTuple<FieldVar, 6>,
      v0c: MlTuple<FieldVar, 8>,
      compact: FieldConst
    ): void;

    rangeCheck1(
      v2: FieldVar,
      v12: FieldVar,
      vCurr: MlTuple<FieldVar, 13>,
      vNext: MlTuple<FieldVar, 15>
    ): void;

    xor(
      in1: FieldVar,
      in2: FieldVar,
      out: FieldVar,
      in1_0: FieldVar,
      in1_1: FieldVar,
      in1_2: FieldVar,
      in1_3: FieldVar,
      in2_0: FieldVar,
      in2_1: FieldVar,
      in2_2: FieldVar,
      in2_3: FieldVar,
      out_0: FieldVar,
      out_1: FieldVar,
      out_2: FieldVar,
      out_3: FieldVar
    ): void;

    foreignFieldAdd(
      left: MlTuple<FieldVar, 3>,
      right: MlTuple<FieldVar, 3>,
      fieldOverflow: FieldVar,
      carry: FieldVar,
      foreignFieldModulus: MlTuple<FieldConst, 3>,
      sign: FieldConst
    ): void;

    foreignFieldMul(
      left: MlTuple<FieldVar, 3>,
      right: MlTuple<FieldVar, 3>,
      remainder: MlTuple<FieldVar, 2>,
      quotient: MlTuple<FieldVar, 3>,
      quotientHiBound: FieldVar,
      product1: MlTuple<FieldVar, 3>,
      carry0: FieldVar,
      carry1p: MlTuple<FieldVar, 7>,
      carry1c: MlTuple<FieldVar, 4>,
      foreignFieldModulus2: FieldConst,
      negForeignFieldModulus: MlTuple<FieldConst, 3>
    ): void;

    rotate(
      field: FieldVar,
      rotated: FieldVar,
      excess: FieldVar,
      limbs: MlArray<FieldVar>,
      crumbs: MlArray<FieldVar>,
      two_to_rot: FieldConst
    ): void;

    addFixedLookupTable(id: number, data: MlArray<MlArray<FieldConst>>): void;

    addRuntimeTableConfig(id: number, firstColumn: MlArray<FieldConst>): void;

    raw(
      kind: KimchiGateType,
      values: MlArray<FieldVar>,
      coefficients: MlArray<FieldConst>
    ): void;
  };

  bool: {
    not(x: BoolVar): BoolVar;

    and(x: BoolVar, y: BoolVar): BoolVar;

    or(x: BoolVar, y: BoolVar): BoolVar;

    equals(x: BoolVar, y: BoolVar): BoolVar;

    assertEqual(x: BoolVar, y: BoolVar): void;
  };

  group: {
    scale(p: MlGroup, s: MlArray<BoolVar>): MlGroup;
  };

  /**
   * The circuit API is a low level interface to create zero-knowledge proofs
   */
  circuit: {
    /**
     * Generates a proving key and a verification key for the provable function `main`
     */
    compile(main: Snarky.Main, publicInputSize: number): Snarky.Keypair;

    /**
     * Proves a statement using the private input, public input and the keypair of the circuit.
     */
    prove(
      main: Snarky.Main,
      publicInputSize: number,
      publicInput: MlArray<FieldConst>,
      keypair: Snarky.Keypair
    ): Snarky.Proof;

    /**
     * Verifies a proof using the public input, the proof and the verification key of the circuit.
     */
    verify(
      publicInput: MlArray<FieldConst>,
      proof: Snarky.Proof,
      verificationKey: Snarky.VerificationKey
    ): boolean;

    keypair: {
      getVerificationKey(keypair: Snarky.Keypair): Snarky.VerificationKey;
      /**
       * Returns a low-level JSON representation of the circuit:
       * a list of gates, each of which represents a row in a table, with certain coefficients and wires to other (row, column) pairs
       */
      getConstraintSystemJSON(keypair: Snarky.Keypair): JsonConstraintSystem;
    };
  };

  poseidon: {
    update(
      state: MlArray<FieldVar>,
      input: MlArray<FieldVar>
    ): [0, FieldVar, FieldVar, FieldVar];

    hashToGroup(input: MlArray<FieldVar>): MlPair<FieldVar, FieldVar>;

    sponge: {
      create(isChecked: boolean): unknown;
      absorb(sponge: unknown, x: FieldVar): void;
      squeeze(sponge: unknown): FieldVar;
    };
  };
<<<<<<< HEAD

  foreignField: {
    assertValidElement(x: ForeignFieldVar, p: ForeignFieldConst): void;
    sumChain(
      xs: MlArray<ForeignFieldVar>,
      ops: MlArray<0 | 1>,
      p: ForeignFieldConst
    ): ForeignFieldVar;
    mul(
      x: ForeignFieldVar,
      y: ForeignFieldVar,
      p: ForeignFieldConst
    ): ForeignFieldVar;

    bigintToMl(x: bigint): MlBigint;
  };

  foreignCurve: {
    create(params: MlCurveParams): MlCurveParamsWithIa;
    paramsToVars(params: MlCurveParamsWithIa): unknown;
    add(
      g: ForeignCurveVar,
      h: ForeignCurveVar,
      curveParams: unknown
    ): ForeignCurveVar;
    double(g: ForeignCurveVar, curveParams: unknown): ForeignCurveVar;
    negate(g: ForeignCurveVar, curveParams: unknown): ForeignCurveVar;
    assertOnCurve(g: ForeignCurveVar, curveParams: unknown): void;
    scale(
      g: ForeignCurveVar,
      scalar: MlArray<BoolVar>,
      curveParams: unknown
    ): ForeignCurveVar;
    checkSubgroup(g: ForeignCurveVar, curveParams: unknown): void;
  };

  ecdsa: {
    verify(
      signature: ForeignSignatureVar,
      msgHash: ForeignFieldVar,
      publicKey: ForeignCurveVar,
      curveParams: unknown
    ): void;

    assertValidSignature(
      signature: ForeignSignatureVar,
      curveParams: unknown
    ): void;
  };
=======
>>>>>>> bdc75e2e
};

declare enum KimchiGateType {
  Zero,
  Generic,
  Poseidon,
  CompleteAdd,
  VarBaseMul,
  EndoMul,
  EndoMulScalar,
  Lookup,
  CairoClaim,
  CairoInstruction,
  CairoFlags,
  CairoTransition,
  RangeCheck0,
  RangeCheck1,
  ForeignFieldAdd,
  ForeignFieldMul,
  Xor16,
  Rot64,
}

type GateType =
  | 'Zero'
  | 'Generic'
  | 'Poseidon'
  | 'CompleteAdd'
  | 'VarbaseMul'
  | 'EndoMul'
  | 'EndoMulScalar'
  | 'Lookup'
  | 'RangeCheck0'
  | 'RangeCheck1'
  | 'ForeignFieldAdd'
  | 'ForeignFieldMul'
  | 'Xor16'
  | 'Rot64';

type JsonGate = {
  typ: GateType;
  wires: { row: number; col: number }[];
  coeffs: string[];
};
type JsonConstraintSystem = { gates: JsonGate[]; public_input_size: number };

type Gate = {
  type: GateType;
  wires: { row: number; col: number }[];
  coeffs: string[];
};

// TODO: Add this when OCaml bindings are implemented:
// declare class EndoScalar {
//   static toFields(x: Scalar): Field[];
//   static fromFields(fields: Field[]): Scalar;
//   static sizeInFields(): number;
// }

type MlPublicKey = [_: 0, x: FieldConst, isOdd: MlBool];
type MlPublicKeyVar = [_: 0, x: FieldVar, isOdd: BoolVar];

/**
 * Represents the Mina ledger.
 */
declare class Ledger {
  /**
   * Creates a fresh ledger.
   */
  static create(): Ledger;

  /**
   * Adds an account and its balance to the ledger.
   */
  addAccount(publicKey: MlPublicKey, balance: string): void;

  /**
   * Applies a JSON transaction to the ledger.
   */
  applyJsonTransaction(
    txJson: string,
    accountCreationFee: string,
    networkState: string
  ): void;

  /**
   * Returns an account.
   */
  getAccount(
    publicKey: MlPublicKey,
    tokenId: FieldConst
  ): JsonAccount | undefined;
}

declare const Test: {
  encoding: {
    // arbitrary base58Check encoding
    toBase58(s: MlBytes, versionByte: number): string;
    ofBase58(base58: string, versionByte: number): MlBytes;

    // base58 encoding of some transaction types
    publicKeyToBase58(publicKey: MlPublicKey): string;
    publicKeyOfBase58(publicKeyBase58: string): MlPublicKey;
    privateKeyToBase58(privateKey: ScalarConst): string;
    privateKeyOfBase58(privateKeyBase58: string): ScalarConst;
    tokenIdToBase58(field: FieldConst): string;
    tokenIdOfBase58(fieldBase58: string): FieldConst;
    memoToBase58(memoString: string): string;
    memoHashBase58(memoBase58: string): FieldConst;
  };

  tokenId: {
    // derive custom token ids
    derive(publicKey: MlPublicKey, tokenId: FieldConst): FieldConst;
    deriveChecked(publicKey: MlPublicKeyVar, tokenId: FieldVar): FieldVar;
  };

  poseidon: {
    hashToGroup(input: MlArray<FieldConst>): MlPair<FieldConst, FieldConst>;
  };

  signature: {
    /**
     * Signs a {@link Field} element.
     */
    signFieldElement(
      messageHash: FieldConst,
      privateKey: ScalarConst,
      isMainnet: boolean
    ): string;
    /**
     * Returns a dummy signature.
     */
    dummySignature(): string;
  };

  fieldsFromJson: {
    accountUpdate(json: string): MlArray<FieldConst>;
  };
  hashFromJson: {
    accountUpdate(json: string): FieldConst;
    /**
     * Returns the commitment of a JSON transaction.
     */
    transactionCommitments(txJson: string): {
      commitment: FieldConst;
      fullCommitment: FieldConst;
      feePayerHash: FieldConst;
    };
    /**
     * Returns the public input of a zkApp transaction.
     */
    zkappPublicInput(
      txJson: string,
      accountUpdateIndex: number
    ): { accountUpdate: FieldConst; calls: FieldConst };
  };
  hashInputFromJson: {
    packInput(input: MlHashInput): MlArray<FieldConst>;
    timing(json: String): MlHashInput;
    permissions(json: String): MlHashInput;
    update(json: String): MlHashInput;
    accountPrecondition(json: String): MlHashInput;
    networkPrecondition(json: String): MlHashInput;
    body(json: String): MlHashInput;
  };

  transactionHash: {
    examplePayment(): string;
    serializePayment(payment: string): { data: Uint8Array };
    serializePaymentV1(payment: string): string;
    serializeCommon(common: string): { data: Uint8Array };
    hashPayment(payment: string): string;
    hashPaymentV1(payment: string): string;
  };
};

type FeatureFlags = {
  rangeCheck0: boolean;
  rangeCheck1: boolean;
  foreignFieldAdd: boolean;
  foreignFieldMul: boolean;
  xor: boolean;
  rot: boolean;
  lookup: boolean;
  runtimeTables: boolean;
};

type MlFeatureFlags = [
  _: 0,
  rangeCheck0: MlBool,
  rangeCheck1: MlBool,
  foreignFieldAdd: MlBool,
  foreignFieldMul: MlBool,
  xor: MlBool,
  rot: MlBool,
  lookup: MlBool,
  runtimeTables: MlBool
];

declare namespace Pickles {
  type Proof = unknown; // opaque to js
  type Statement<F> = [_: 0, publicInput: MlArray<F>, publicOutput: MlArray<F>];

  /**
   * A "rule" is a circuit plus some metadata for `Pickles.compile`
   */
  type Rule = {
    identifier: string;
    /**
     * The main circuit functions
     */
    main: (publicInput: MlArray<FieldVar>) => {
      publicOutput: MlArray<FieldVar>;
      previousStatements: MlArray<Statement<FieldVar>>;
      shouldVerify: MlArray<BoolVar>;
    };
    /**
     * Feature flags which enable certain custom gates
     */
    featureFlags: MlFeatureFlags;
    /**
     * Description of previous proofs to verify in this rule
     */
    proofsToVerify: MlArray<{ isSelf: true } | { isSelf: false; tag: unknown }>;
  };

  /**
   * Type to configure how Pickles should cache prover keys
   */
  type Cache = [
    _: 0,
    read: (header: SnarkKeyHeader, path: string) => MlResult<SnarkKey, MlUnit>,
    write: (
      header: SnarkKeyHeader,
      value: SnarkKey,
      path: string
    ) => MlResult<undefined, MlUnit>,
    canWrite: MlBool
  ];

  type Prover = (
    publicInput: MlArray<FieldConst>,
    previousProofs: MlArray<Proof>
  ) => Promise<[_: 0, publicOutput: MlArray<FieldConst>, proof: Proof]>;
}

declare const Pickles: {
  /**
   * This is the core API of the `Pickles` library, exposed from OCaml to JS. It takes a list of circuits --
   * each in the form of a function which takes a public input `{ accountUpdate: Field; calls: Field }` as argument --,
   * and augments them to add the necessary circuit logic to recursively merge in earlier proofs.
   *
   * After forming those augmented circuits in the finite field represented by `Field`, they gets wrapped in a
   * single recursive circuit in the field represented by `Scalar`. Any SmartContract proof will go through both of these steps,
   * so that the final proof ends up back in `Field`.
   *
   * The function returns the building blocks needed for SmartContract proving:
   * * `provers` - a list of prover functions, on for each input `rule`
   * * `verify` - a function which can verify proofs from any of the provers
   * * `getVerificationKeyArtifact` - a function which returns the verification key used in `verify`, in base58 format, usable to deploy a zkapp
   *
   * Internal details:
   * `compile` calls each of the input rules four times, inside pickles.ml / compile:
   * 1) let step_data = ...    -> Pickles.Step_branch_data.create -> Pickles.Fix_domains.domains -> Impl.constraint_system
   * 2) let step_keypair = ... -> log_step -> Snarky_log.Constraints.log -> constraint_count
   * 3) let (wrap_pk, wrap_vk) -> log_wrap -> Snarky_log.Constraints.log -> constraint_count
   * 4) let (wrap_pk, wrap_vk) -> log_wrap -> Snarky_log.Constraints.log -> constraint_count (yes, a second time)
   */
  compile: (
    rules: MlArray<Pickles.Rule>,
    config: {
      publicInputSize: number;
      publicOutputSize: number;
      storable?: Pickles.Cache;
      overrideWrapDomain?: 0 | 1 | 2;
    }
  ) => {
    provers: MlArray<Pickles.Prover>;
    verify: (
      statement: Pickles.Statement<FieldConst>,
      proof: Pickles.Proof
    ) => Promise<boolean>;
    tag: unknown;
    /**
     * @returns (base64 vk, hash)
     */
    getVerificationKey: () => [_: 0, data: string, hash: FieldConst];
  };

  verify(
    statement: Pickles.Statement<FieldConst>,
    proof: Pickles.Proof,
    verificationKey: string
  ): Promise<boolean>;

  loadSrsFp(): WasmFpSrs;
  loadSrsFq(): WasmFqSrs;

  dummyProof: <N extends 0 | 1 | 2>(
    maxProofsVerified: N,
    domainLog2: number
  ) => [N, Pickles.Proof];

  /**
   * @returns (base64 vk, hash)
   */
  dummyVerificationKey: () => [_: 0, data: string, hash: FieldConst];

  encodeVerificationKey: (vk: MlWrapVerificationKey) => string;
  decodeVerificationKey: (vk: string) => MlWrapVerificationKey;

  proofToBase64: (proof: [0 | 1 | 2, Pickles.Proof]) => string;
  proofOfBase64: <N extends 0 | 1 | 2>(
    base64: string,
    maxProofsVerified: N
  ) => [N, Pickles.Proof];

  proofToBase64Transaction: (proof: Pickles.Proof) => string;

  util: {
    toMlString(s: string): MlString;
    fromMlString(s: MlString): string;
  };
};<|MERGE_RESOLUTION|>--- conflicted
+++ resolved
@@ -9,21 +9,6 @@
   MlOption,
   MlBool,
   MlBytes,
-<<<<<<< HEAD
-  MlBigint,
-} from './lib/ml/base.js';
-import type { MlHashInput } from './lib/ml/conversion.js';
-import type {
-  ForeignFieldVar,
-  ForeignFieldConst,
-} from './lib/foreign-field.js';
-import type {
-  ForeignCurveVar,
-  MlCurveParams,
-  MlCurveParamsWithIa,
-} from './lib/foreign-curve.js';
-import type { ForeignSignatureVar } from './lib/foreign-ecdsa.js';
-=======
   MlResult,
   MlUnit,
   MlString,
@@ -40,7 +25,6 @@
   WasmFpSrs,
   WasmFqSrs,
 } from './bindings/compiled/node_bindings/plonk_wasm.cjs';
->>>>>>> bdc75e2e
 
 export { ProvablePure, Provable, Ledger, Pickles, Gate, GateType, getWasm };
 
@@ -555,58 +539,6 @@
       squeeze(sponge: unknown): FieldVar;
     };
   };
-<<<<<<< HEAD
-
-  foreignField: {
-    assertValidElement(x: ForeignFieldVar, p: ForeignFieldConst): void;
-    sumChain(
-      xs: MlArray<ForeignFieldVar>,
-      ops: MlArray<0 | 1>,
-      p: ForeignFieldConst
-    ): ForeignFieldVar;
-    mul(
-      x: ForeignFieldVar,
-      y: ForeignFieldVar,
-      p: ForeignFieldConst
-    ): ForeignFieldVar;
-
-    bigintToMl(x: bigint): MlBigint;
-  };
-
-  foreignCurve: {
-    create(params: MlCurveParams): MlCurveParamsWithIa;
-    paramsToVars(params: MlCurveParamsWithIa): unknown;
-    add(
-      g: ForeignCurveVar,
-      h: ForeignCurveVar,
-      curveParams: unknown
-    ): ForeignCurveVar;
-    double(g: ForeignCurveVar, curveParams: unknown): ForeignCurveVar;
-    negate(g: ForeignCurveVar, curveParams: unknown): ForeignCurveVar;
-    assertOnCurve(g: ForeignCurveVar, curveParams: unknown): void;
-    scale(
-      g: ForeignCurveVar,
-      scalar: MlArray<BoolVar>,
-      curveParams: unknown
-    ): ForeignCurveVar;
-    checkSubgroup(g: ForeignCurveVar, curveParams: unknown): void;
-  };
-
-  ecdsa: {
-    verify(
-      signature: ForeignSignatureVar,
-      msgHash: ForeignFieldVar,
-      publicKey: ForeignCurveVar,
-      curveParams: unknown
-    ): void;
-
-    assertValidSignature(
-      signature: ForeignSignatureVar,
-      curveParams: unknown
-    ): void;
-  };
-=======
->>>>>>> bdc75e2e
 };
 
 declare enum KimchiGateType {
