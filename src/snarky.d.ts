--- conflicted
+++ resolved
@@ -16,11 +16,6 @@
 } from './lib/ml/base.js';
 import type { MlHashInput } from './lib/ml/conversion.js';
 import type {
-<<<<<<< HEAD
-  ForeignFieldVar,
-  ForeignFieldConst,
-} from './lib/foreign-field.js';
-=======
   SnarkKey,
   SnarkKeyHeader,
   MlWrapVerificationKey,
@@ -30,7 +25,6 @@
   WasmFpSrs,
   WasmFqSrs,
 } from './bindings/compiled/node_bindings/plonk_wasm.cjs';
->>>>>>> f5db874a
 
 export { ProvablePure, Provable, Ledger, Pickles, Gate, GateType, getWasm };
 
@@ -545,20 +539,6 @@
       squeeze(sponge: unknown): FieldVar;
     };
   };
-
-  foreignField: {
-    assertValidElement(x: ForeignFieldVar, p: ForeignFieldConst): void;
-    sumChain(
-      xs: MlArray<ForeignFieldVar>,
-      ops: MlArray<0 | 1>,
-      p: ForeignFieldConst
-    ): ForeignFieldVar;
-    mul(
-      x: ForeignFieldVar,
-      y: ForeignFieldVar,
-      p: ForeignFieldConst
-    ): ForeignFieldVar;
-  };
 };
 
 declare enum KimchiGateType {
