import {
  Field,
  PrivateKey,
  SmartContract,
  State,
  method,
<<<<<<< HEAD
  PrivateKey,
=======
  state,
>>>>>>> e4f330c7
} from 'snarkyjs';

export const adminPrivateKey = PrivateKey.random();
export const adminPublicKey = adminPrivateKey.toPublicKey();

export class HelloWorld extends SmartContract {
  @state(Field) x = State<Field>();

  init() {
    super.init();
    this.x.set(Field(2));
    this.account.delegate.set(adminPublicKey);
  }

  @method update(squared: Field, admin: PrivateKey) {
    const x = this.x.get();
    this.x.assertNothing();
    x.square().assertEquals(squared);
    this.x.set(squared);

    const adminPk = admin.toPublicKey();

    this.account.delegate.assertEquals(adminPk);
  }
}<|MERGE_RESOLUTION|>--- conflicted
+++ resolved
@@ -4,11 +4,7 @@
   SmartContract,
   State,
   method,
-<<<<<<< HEAD
-  PrivateKey,
-=======
   state,
->>>>>>> e4f330c7
 } from 'snarkyjs';
 
 export const adminPrivateKey = PrivateKey.random();
