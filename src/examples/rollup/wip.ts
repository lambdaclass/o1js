--- conflicted
+++ resolved
@@ -445,21 +445,6 @@
         .then(() => {
           console.log('main', 6);
           return Mina.transaction(minaSender, () => {
-<<<<<<< HEAD
-            return AccountUpdate.createSigned(depositorPrivkey).then((depositor) => {
-              // TODO: Figure out nicer way to have a second accountUpdate.
-
-              return Mina.getBalance(depositorPubkey).then(
-                (depositorBalance) => {
-                  // Deposit some funds into the rollup
-                  RollupInstance.depositFunds(
-                    depositor,
-                    depositorBalance.div(2)
-                  );
-                }
-              );
-            });
-=======
             return AccountUpdate.createSigned(depositorPrivkey).then(
               (depositor) => {
                 // TODO: Figure out nicer way to have a second party.
@@ -475,7 +460,6 @@
                 );
               }
             );
->>>>>>> d8d7fd34
           })
             .send()
             .wait()
