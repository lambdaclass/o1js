--- conflicted
+++ resolved
@@ -79,7 +79,6 @@
     Gadgets.xor(a, b, 48);
     Gadgets.xor(a, b, 64);
   },
-<<<<<<< HEAD
 
   not() {
     let a = Provable.witness(Field, () => new Field(5n));
@@ -87,7 +86,7 @@
     Gadgets.not(a, 32);
     Gadgets.not(a, 48);
     Gadgets.not(a, 64);
-=======
+  },
   and() {
     let a = Provable.witness(Field, () => new Field(5n));
     let b = Provable.witness(Field, () => new Field(5n));
@@ -95,7 +94,6 @@
     Gadgets.and(a, b, 32);
     Gadgets.and(a, b, 48);
     Gadgets.and(a, b, 64);
->>>>>>> bde4fc07
   },
 };
 
