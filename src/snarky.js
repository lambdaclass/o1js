import { initSnarkyJS } from './chrome_bindings/plonk_init.js';
export { Field, Bool, Circuit, Poseidon, Group, Scalar };

// for compat with node version
export { shutdown, isReady };
let shutdown = () => {};
let isReady = Promise.resolve();

<<<<<<< HEAD
(async () => {
  if (typeof window !== 'undefined' && typeof window.document !== 'undefined') {
    // Since we export off the window object, we don't actually use this import for exporting.
    // The reason we require the web bindings here is just to get it included in the webpack output bundle.
    console.log('foo 1')
    const _ = require('./chrome_bindings/snarky_js_chrome.bc.js');
    Field = window.__snarky.Field;
    Bool = window.__snarky.Bool;
    Circuit = window.__snarky.Circuit;
    Poseidon = window.__snarky.Poseidon;
    Group = window.__snarky.Group;
    Scalar = window.__snarky.Scalar;
    console.log('foo 2')
  } else {
    const snarkyServer = require('./node_bindings/snarky_js_node.bc.js');
    Field = snarkyServer.Field;
    Bool = snarkyServer.Bool;
    Circuit = snarkyServer.Circuit;
    Poseidon = snarkyServer.Poseidon;
    Group = snarkyServer.Group;
    Scalar = snarkyServer.Scalar;
  }
})();
=======
// we should probably not do this
await initSnarkyJS();

let { Field, Bool, Circuit, Poseidon, Group, Scalar } = window.__snarky;
>>>>>>> 8974e9a2
<|MERGE_RESOLUTION|>--- conflicted
+++ resolved
@@ -6,33 +6,7 @@
 let shutdown = () => {};
 let isReady = Promise.resolve();
 
-<<<<<<< HEAD
-(async () => {
-  if (typeof window !== 'undefined' && typeof window.document !== 'undefined') {
-    // Since we export off the window object, we don't actually use this import for exporting.
-    // The reason we require the web bindings here is just to get it included in the webpack output bundle.
-    console.log('foo 1')
-    const _ = require('./chrome_bindings/snarky_js_chrome.bc.js');
-    Field = window.__snarky.Field;
-    Bool = window.__snarky.Bool;
-    Circuit = window.__snarky.Circuit;
-    Poseidon = window.__snarky.Poseidon;
-    Group = window.__snarky.Group;
-    Scalar = window.__snarky.Scalar;
-    console.log('foo 2')
-  } else {
-    const snarkyServer = require('./node_bindings/snarky_js_node.bc.js');
-    Field = snarkyServer.Field;
-    Bool = snarkyServer.Bool;
-    Circuit = snarkyServer.Circuit;
-    Poseidon = snarkyServer.Poseidon;
-    Group = snarkyServer.Group;
-    Scalar = snarkyServer.Scalar;
-  }
-})();
-=======
 // we should probably not do this
 await initSnarkyJS();
 
-let { Field, Bool, Circuit, Poseidon, Group, Scalar } = window.__snarky;
->>>>>>> 8974e9a2
+let { Field, Bool, Circuit, Poseidon, Group, Scalar } = window.__snarky;