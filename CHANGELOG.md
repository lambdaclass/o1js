# Changelog

All notable changes to this project are documented in this file.

The format is based on [Keep a Changelog](https://keepachangelog.com/en/1.0.0/).
This project adheres to [Semantic Versioning](https://semver.org/spec/v2.0.0.html).

<!--
  Possible subsections:
    _Added_ for new features.
    _Changed_ for changes in existing functionality.
    _Deprecated_ for soon-to-be removed features.
    _Removed_ for now removed features.
    _Fixed_ for any bug fixes.
    _Security_ in case of vulnerabilities.


 -->

## [Unreleased](https://github.com/o1-labs/o1js/compare/045faa7...HEAD)

## [0.13.1](https://github.com/o1-labs/o1js/compare/c2f392fe5...045faa7)

### Breaking changes

- Changes to some verification keys caused by changing the way `Struct` orders object properties. https://github.com/o1-labs/o1js/pull/1124 [@Comdex](https://github.com/Comdex)
  - To recover existing verification keys and behavior, change the order of properties in your Struct definitions to be alphabetical
  - The `customObjectKeys` option is removed from `Struct`

<<<<<<< HEAD
### Added

- **Foreign field arithmetic** exposed through the `createForeignField()` class factory https://github.com/o1-labs/snarkyjs/pull/985
=======
### Changed

- Improve prover performance by ~25% https://github.com/o1-labs/o1js/pull/1092
  - Change internal representation of field elements to be JS bigint instead of Uint8Array
>>>>>>> bdf6ccaa

## [0.13.0](https://github.com/o1-labs/o1js/compare/fbd4b2717...c2f392fe5)

### Breaking changes

- Changes to verification keys caused by updates to the proof system. This breaks all deployed contracts https://github.com/o1-labs/o1js/pull/1016

## [0.12.2](https://github.com/o1-labs/o1js/compare/b1d8d5910...fbd4b2717)

### Changed

- Renamed SnarkyJS to o1js https://github.com/o1-labs/o1js/pull/1104
- Reduce loading time of the library by 3-4x https://github.com/o1-labs/o1js/pull/1073
- Improve error when forgetting `transaction.prove()` https://github.com/o1-labs/o1js/pull/1095

## [0.12.1](https://github.com/o1-labs/o1js/compare/161b69d602...b1d8d5910)

### Added

- Added a method `createTestNullifier` to the Nullifier class for testing purposes. It is recommended to use mina-signer to create Nullifiers in production, since it does not leak the private key of the user. The `Nullifier.createTestNullifier` method requires the private key as an input _outside of the users wallet_. https://github.com/o1-labs/o1js/pull/1026
- Added `field.isEven` to check if a Field element is odd or even. https://github.com/o1-labs/o1js/pull/1026

### Fixed

- Revert verification key hash change from previous release to stay compatible with the current testnet https://github.com/o1-labs/o1js/pull/1032

## [0.12.0](https://github.com/o1-labs/o1js/compare/eaa39dca0...161b69d602)

### Breaking Changes

- Fix the default verification key hash that was generated for AccountUpdates. This change adopts the default mechanism provided by Mina Protocol https://github.com/o1-labs/o1js/pull/1021
  - Please be aware that this alteration results in a breaking change affecting the verification key of already deployed contracts.

## [0.11.4](https://github.com/o1-labs/o1js/compare/544489609...eaa39dca0)

### Fixed

- NodeJS error caused by invalid import https://github.com/o1-labs/o1js/issues/1012

## [0.11.3](https://github.com/o1-labs/o1js/compare/2d2af219c...544489609)

### Fixed

- Fix commonJS version of o1js, again https://github.com/o1-labs/o1js/pull/1006

## [0.11.2](https://github.com/o1-labs/o1js/compare/c549e02fa...2d2af219c)

### Fixed

- Fix commonJS version of o1js https://github.com/o1-labs/o1js/pull/1005

## [0.11.1](https://github.com/o1-labs/o1js/compare/3fbd9678e...c549e02fa)

### Breaking changes

- `Group` operations now generate a different set of constraints. This breaks deployed contracts, because the circuit changed. https://github.com/o1-labs/o1js/pull/967

### Added

- Implemented `Nullifier` as a new primitive https://github.com/o1-labs/o1js/pull/882
  - mina-signer can now be used to generate a Nullifier, which can be consumed by zkApps using the newly added Nullifier Struct

### Changed

- Improve error message `Can't evaluate prover code outside an as_prover block` https://github.com/o1-labs/o1js/pull/998

### Fixed

- Fix unsupported use of `window` when running o1js in workers https://github.com/o1-labs/o1js/pull/1002

## [0.11.0](https://github.com/o1-labs/o1js/compare/a632313a...3fbd9678e)

### Breaking changes

- Rewrite of `Provable.if()` causes breaking changes to all deployed contracts https://github.com/o1-labs/o1js/pull/889
- Remove all deprecated methods and properties on `Field` https://github.com/o1-labs/o1js/pull/902
- The `Field(x)` constructor and other Field methods no longer accept a `boolean` as input. Instead, you can now pass in a `bigint` to all Field methods. https://github.com/o1-labs/o1js/pull/902
- Remove redundant `signFeePayer()` method https://github.com/o1-labs/o1js/pull/935

### Added

- Add `field.assertNotEquals()` to assert that a field element does not equal some value https://github.com/o1-labs/o1js/pull/902
  - More efficient than `field.equals(x).assertFalse()`
- Add `scalar.toConstant()`, `scalar.toBigInt()`, `Scalar.from()`, `privateKey.toBigInt()`, `PrivateKey.fromBigInt()` https://github.com/o1-labs/o1js/pull/935
- `Poseidon.hashToGroup` enables hashing to a group https://github.com/o1-labs/o1js/pull/887

### Changed

- **Make stack traces more readable** https://github.com/o1-labs/o1js/pull/890
  - Stack traces thrown from o1js are cleaned up by filtering out unnecessary lines and other noisy details
- Remove optional `zkappKey` argument in `smartContract.init()`, and instead assert that `provedState` is false when `init()` is called https://github.com/o1-labs/o1js/pull/908
- Improve assertion error messages on `Field` methods https://github.com/o1-labs/o1js/issues/743 https://github.com/o1-labs/o1js/pull/902
- Publicly expose the internal details of the `Field` type https://github.com/o1-labs/o1js/pull/902

### Deprecated

- Utility methods on `Circuit` are deprecated in favor of the same methods on `Provable` https://github.com/o1-labs/o1js/pull/889
  - `Circuit.if()`, `Circuit.witness()`, `Circuit.log()` and others replaced by `Provable.if()`, `Provable.witness()`, `Provable.log()`
  - Under the hood, some of these methods were rewritten in TypeScript
- Deprecate `field.isZero()` https://github.com/o1-labs/o1js/pull/902

### Fixed

- Fix running o1js in Node.js on Windows https://github.com/o1-labs/o1js-bindings/pull/19 [@wizicer](https://github.com/wizicer)
- Fix error reporting from GraphQL requests https://github.com/o1-labs/o1js/pull/919
- Resolved an `Out of Memory error` experienced on iOS devices (iPhones and iPads) during the initialization of the WASM memory https://github.com/o1-labs/o1js-bindings/pull/26
- Fix `field.greaterThan()` and other comparison methods outside provable code https://github.com/o1-labs/o1js/issues/858 https://github.com/o1-labs/o1js/pull/902
- Fix `field.assertBool()` https://github.com/o1-labs/o1js/issues/469 https://github.com/o1-labs/o1js/pull/902
- Fix `Field(bigint)` where `bigint` is larger than the field modulus https://github.com/o1-labs/o1js/issues/432 https://github.com/o1-labs/o1js/pull/902
  - The new behaviour is to use the modular residual of the input
- No longer fail on missing signature in `tx.send()`. This fixes the flow of deploying a zkApp from a UI via a wallet https://github.com/o1-labs/o1js/pull/931 [@marekyggdrasil](https://github.com/marekyggdrasil)

## [0.10.1](https://github.com/o1-labs/o1js/compare/bcc666f2...a632313a)

### Changed

- Allow ZkPrograms to return their public output https://github.com/o1-labs/o1js/pull/874 https://github.com/o1-labs/o1js/pull/876
  - new option `ZkProgram({ publicOutput?: Provable<any>, ... })`; `publicOutput` has to match the _return type_ of all ZkProgram methods.
  - the `publicInput` option becomes optional; if not provided, methods no longer expect the public input as first argument
  - full usage example: https://github.com/o1-labs/o1js/blob/f95cf2903e97292df9e703b74ee1fc3825df826d/src/examples/program.ts

## [0.10.0](https://github.com/o1-labs/o1js/compare/97e393ed...bcc666f2)

### Breaking Changes

- All references to `actionsHash` are renamed to `actionState` to better mirror what is used in Mina protocol APIs https://github.com/o1-labs/o1js/pull/833
  - This change affects function parameters and returned object keys throughout the API
- No longer make `MayUseToken.InheritFromParent` the default `mayUseToken` value on the caller if one zkApp method calls another one; this removes the need to manually override `mayUseToken` in several known cases https://github.com/o1-labs/o1js/pull/863
  - Causes a breaking change to the verification key of deployed contracts that use zkApp composability

### Added

- `this.state.getAndAssertEquals()` as a shortcut for `let x = this.state.get(); this.state.assertEquals(x);` https://github.com/o1-labs/o1js/pull/863
  - also added `.getAndAssertEquals()` on `this.account` and `this.network` fields
- Support for fallback endpoints when making network requests, allowing users to provide an array of endpoints for GraphQL network requests. https://github.com/o1-labs/o1js/pull/871
  - Endpoints are fetched two at a time, and the result returned from the faster response
- `reducer.forEach(actions, ...)` as a shortcut for `reducer.reduce()` when you don't need a `state` https://github.com/o1-labs/o1js/pull/863
- New export `TokenId` which supersedes `Token.Id`; `TokenId.deriveId()` replaces `Token.Id.getId()` https://github.com/o1-labs/o1js/pull/863
- Add `Permissions.allImpossible()` for the set of permissions where nothing is allowed (more convenient than `Permissions.default()` when you want to make most actions impossible) https://github.com/o1-labs/o1js/pull/863

### Changed

- **Massive improvement of memory consumption**, thanks to a refactor of o1js' worker usage https://github.com/o1-labs/o1js/pull/872
  - Memory reduced by up to 10x; see [the PR](https://github.com/o1-labs/o1js/pull/872) for details
  - Side effect: `Circuit` API becomes async, for example `MyCircuit.prove(...)` becomes `await MyCircuit.prove(...)`
- Token APIs `this.token.{send,burn,mint}()` now accept an `AccountUpdate` or `SmartContract` as from / to input https://github.com/o1-labs/o1js/pull/863
- Improve `Transaction.toPretty()` output by adding account update labels in most methods that create account updates https://github.com/o1-labs/o1js/pull/863
- Raises the limit of actions/events per transaction from 16 to 100, providing users with the ability to submit a larger number of events/actions in a single transaction. https://github.com/o1-labs/o1js/pull/883.

### Deprecated

- Deprecate both `shutdown()` and `await isReady`, which are no longer needed https://github.com/o1-labs/o1js/pull/872

### Fixed

- `SmartContract.deploy()` now throws an error when no verification key is found https://github.com/o1-labs/o1js/pull/885
  - The old, confusing behaviour was to silently not update the verification key (but still update some permissions to "proof", breaking the zkApp)

## [0.9.8](https://github.com/o1-labs/o1js/compare/1a984089...97e393ed)

### Fixed

- Fix fetching the `access` permission on accounts https://github.com/o1-labs/o1js/pull/851
- Fix `fetchActions` https://github.com/o1-labs/o1js/pull/844 https://github.com/o1-labs/o1js/pull/854 [@Comdex](https://github.com/Comdex)
- Updated `Mina.TransactionId.isSuccess` to accurately verify zkApp transaction status after using `Mina.TransactionId.wait()`. https://github.com/o1-labs/o1js/pull/826
  - This change ensures that the function correctly checks for transaction completion and provides the expected result.

## [0.9.7](https://github.com/o1-labs/o1js/compare/0b7a9ad...1a984089)

### Added

- `smartContract.fetchActions()` and `Mina.fetchActions()`, asynchronous methods to fetch actions directly from an archive node https://github.com/o1-labs/o1js/pull/843 [@Comdex](https://github.com/Comdex)

### Changed

- `Circuit.runAndCheck()` now uses `snarky` to create a constraint system and witnesses, and check constraints. It closely matches behavior during proving and can be used to test provable code without having to create an expensive proof https://github.com/o1-labs/o1js/pull/840

### Fixed

- Fixes two issues that were temporarily reintroduced in the 0.9.6 release https://github.com/o1-labs/o1js/issues/799 https://github.com/o1-labs/o1js/issues/530

## [0.9.6](https://github.com/o1-labs/o1js/compare/21de489...0b7a9ad)

### Breaking changes

- Circuits changed due to an internal rename of "sequence events" to "actions" which included a change to some hash prefixes; this breaks all deployed contracts.
- Temporarily reintroduces 2 known issues as a result of reverting a fix necessary for network redeployment:
  - https://github.com/o1-labs/o1js/issues/799
  - https://github.com/o1-labs/o1js/issues/530
  - Please note that we plan to address these issues in a future release. In the meantime, to work around this breaking change, you can try calling `fetchAccount` for each account involved in a transaction before executing the `Mina.transaction` block.
- Improve number of constraints needed for Merkle tree hashing https://github.com/o1-labs/o1js/pull/820
  - This breaks deployed zkApps which use `MerkleWitness.calculateRoot()`, because the circuit is changed
  - You can make your existing contracts compatible again by switching to `MerkleWitness.calculateRootSlow()`, which has the old circuit
- Renamed function parameters: The `getAction` function now accepts a new object structure for its parameters. https://github.com/o1-labs/o1js/pull/828
  - The previous object keys, `fromActionHash` and `endActionHash`, have been replaced by `fromActionState` and `endActionState`.

### Added

- `zkProgram.analyzeMethods()` to obtain metadata about a ZkProgram's methods https://github.com/o1-labs/o1js/pull/829 [@maht0rz](https://github.com/maht0rz)

### Fixed

- Improved Event Handling in o1js https://github.com/o1-labs/o1js/pull/825
  - Updated the internal event type to better handle events emitted in different zkApp transactions and when multiple zkApp transactions are present within a block.
  - The internal event type now includes event data and transaction information as separate objects, allowing for more accurate information about each event and its associated transaction.
- Removed multiple best tip blocks when fetching action data https://github.com/o1-labs/o1js/pull/817
  - Implemented a temporary fix that filters out multiple best tip blocks, if they exist, while fetching actions. This fix will be removed once the related issue in the Archive-Node-API repository (https://github.com/o1-labs/Archive-Node-API/issues/7) is resolved.
- New `fromActionState` and `endActionState` parameters for fetchActions function in o1js https://github.com/o1-labs/o1js/pull/828
  - Allows fetching only necessary actions to compute the latest actions state
  - Eliminates the need to retrieve the entire actions history of a zkApp
  - Utilizes `actionStateTwo` field returned by Archive Node API as a safe starting point for deriving the most recent action hash

## [0.9.5](https://github.com/o1-labs/o1js/compare/21de489...4573252d)

- Update the zkApp verification key from within one of its own methods, via proof https://github.com/o1-labs/o1js/pull/812

### Breaking changes

- Change type of verification key returned by `SmartContract.compile()` to match `VerificationKey` https://github.com/o1-labs/o1js/pull/812

### Fixed

- Failing `Mina.transaction` on Berkeley because of unsatisfied constraints caused by dummy data before we fetched account state https://github.com/o1-labs/o1js/pull/807
  - Previously, you could work around this by calling `fetchAccount()` for every account invovled in a transaction. This is not necessary anymore.
- Update the zkApp verification key from within one of its own methods, via proof https://github.com/o1-labs/o1js/pull/812

## [0.9.4](https://github.com/o1-labs/o1js/compare/9acec55...21de489)

### Fixed

- `getActions` to handle multiple actions with multiple Account Updates https://github.com/o1-labs/o1js/pull/801

## [0.9.3](https://github.com/o1-labs/o1js/compare/1abdfb70...9acec55)

### Added

- Use `fetchEvents()` to fetch events for a specified zkApp from a GraphQL endpoint that implements [this schema](https://github.com/o1-labs/Archive-Node-API/blob/efebc9fd3cfc028f536ae2125e0d2676e2b86cd2/src/schema.ts#L1). `Mina.Network` accepts an additional endpoint which points to a GraphQL server. https://github.com/o1-labs/o1js/pull/749
  - Use the `mina` property for the Mina node.
  - Use `archive` for the archive node.
- Use `getActions` to fetch actions for a specified zkApp from a GraphQL endpoint GraphQL endpoint that implements the same schema as `fetchEvents`. https://github.com/o1-labs/o1js/pull/788

### Fixed

- Added the missing export of `Mina.TransactionId` https://github.com/o1-labs/o1js/pull/785
- Added an option to specify `tokenId` as `Field` in `fetchAccount()` https://github.com/o1-labs/o1js/pull/787 [@rpanic](https://github.com/rpanic)

## [0.9.2](https://github.com/o1-labs/o1js/compare/9c44b9c2...1abdfb70)

### Added

- `this.network.timestamp` is added back and is implemented on top of `this.network.globalSlotSinceGenesis` https://github.com/o1-labs/o1js/pull/755

### Changed

- On-chain value `globalSlot` is replaced by the clearer `currentSlot` https://github.com/o1-labs/o1js/pull/755
  - `currentSlot` refers to the slot at which the transaction _will be included in a block_.
  - the only supported method is `currentSlot.assertBetween()` because `currentSlot.get()` is impossible to implement since the value is determined in the future and `currentSlot.assertEquals()` is error-prone

### Fixed

- Incorrect counting of limit on events and actions https://github.com/o1-labs/o1js/pull/758
- Type error when using `Circuit.array` in on-chain state or events https://github.com/o1-labs/o1js/pull/758
- Bug when using `Circuit.witness` outside the prover https://github.com/o1-labs/o1js/pull/774

## [0.9.1](https://github.com/o1-labs/o1js/compare/71b6132b...9c44b9c2)

### Fixed

- Bug when using `this.<state>.get()` outside a transaction https://github.com/o1-labs/o1js/pull/754

## [0.9.0](https://github.com/o1-labs/o1js/compare/c5a36207...71b6132b)

### Added

- `Transaction.fromJSON` to recover transaction object from JSON https://github.com/o1-labs/o1js/pull/705
- New precondition: `provedState`, a boolean which is true if the entire on-chain state of this account was last modified by a proof https://github.com/o1-labs/o1js/pull/741
  - Same API as all preconditions: `this.account.provedState.assertEquals(Bool(true))`
  - Can be used to assert that the state wasn't tampered with by the zkApp developer using non-contract logic, for example, before deploying the zkApp
- New on-chain value `globalSlot`, to make assertions about the current time https://github.com/o1-labs/o1js/pull/649
  - example: `this.globalSlot.get()`, `this.globalSlot.assertBetween(lower, upper)`
  - Replaces `network.timestamp`, `network.globalSlotSinceGenesis` and `network.globalSlotSinceHardFork`. https://github.com/o1-labs/o1js/pull/560
- New permissions:
  - `access` to control whether account updates for this account can be used at all https://github.com/o1-labs/o1js/pull/500
  - `setTiming` to control who can update the account's `timing` field https://github.com/o1-labs/o1js/pull/685
  - Example: `this.permissions.set({ ...Permissions.default(), access: Permissions.proofOrSignature() })`
- Expose low-level view into the PLONK gates created by a smart contract method https://github.com/o1-labs/o1js/pull/687
  - `MyContract.analyzeMethods().<method name>.gates`

### Changed

- BREAKING CHANGE: Modify signature algorithm used by `Signature.{create,verify}` to be compatible with mina-signer https://github.com/o1-labs/o1js/pull/710
  - Signatures created with mina-signer's `client.signFields()` can now be verified inside a SNARK!
  - Breaks existing deployed smart contracts which use `Signature.verify()`
- BREAKING CHANGE: Circuits changed due to core protocol and cryptography changes; this breaks all deployed contracts.
- BREAKING CHANGE: Change structure of `Account` type which is returned by `Mina.getAccount()` https://github.com/o1-labs/o1js/pull/741
  - for example, `account.appState` -> `account.zkapp.appState`
  - full new type (exported as `Types.Account`): https://github.com/o1-labs/o1js/blob/0be70cb8ceb423976f348980e9d6238820758cc0/src/provable/gen/transaction.ts#L515
- Test accounts hard-coded in `LocalBlockchain` now have default permissions, not permissions allowing everything. Fixes some unintuitive behaviour in tests, like requiring no signature when using these accounts to send MINA https://github.com/o1-labs/o1js/issues/638

### Removed

- Preconditions `timestamp` and `globalSlotSinceHardFork` https://github.com/o1-labs/o1js/pull/560
  - `timestamp` is expected to come back as a wrapper for the new `globalSlot`

## [0.8.0](https://github.com/o1-labs/o1js/compare/d880bd6e...c5a36207)

### Added

- `this.account.<field>.set()` as a unified API to update fields on the account https://github.com/o1-labs/o1js/pull/643
  - covers `permissions`, `verificationKey`, `zkappUri`, `tokenSymbol`, `delegate`, `votingFor`
  - exists on `SmartContract.account` and `AccountUpdate.account`
- `this.sender` to get the public key of the transaction's sender https://github.com/o1-labs/o1js/pull/652
  - To get the sender outside a smart contract, there's now `Mina.sender()`
- `tx.wait()` is now implemented. It waits for the transactions inclusion in a block https://github.com/o1-labs/o1js/pull/645
  - `wait()` also now takes an optional `options` parameter to specify the polling interval or maximum attempts. `wait(options?: { maxAttempts?: number; interval?: number }): Promise<void>;`
- `Circuit.constraintSystemFromKeypair(keypair)` to inspect the circuit at a low level https://github.com/o1-labs/o1js/pull/529
  - Works with a `keypair` (prover + verifier key) generated with the `Circuit` API
- `Mina.faucet()` can now be used to programmatically fund an address on the testnet, using the faucet provided by faucet.minaprotocol.com https://github.com/o1-labs/o1js/pull/693

### Changed

- BREAKING CHANGE: Constraint changes in `sign()`, `requireSignature()` and `createSigned()` on `AccountUpdate` / `SmartContract`. _This means that smart contracts using these methods in their proofs won't be able to create valid proofs against old deployed verification keys._ https://github.com/o1-labs/o1js/pull/637
- `Mina.transaction` now takes a _public key_ as the fee payer argument (passing in a private key is deprecated) https://github.com/o1-labs/o1js/pull/652
  - Before: `Mina.transaction(privateKey, ...)`. Now: `Mina.transaction(publicKey, ...)`
  - `AccountUpdate.fundNewAccount()` now enables funding multiple accounts at once, and deprecates the `initialBalance` argument
- New option `enforceTransactionLimits` for `LocalBlockchain` (default value: `true`), to disable the enforcement of protocol transaction limits (maximum events, maximum sequence events and enforcing certain layout of `AccountUpdate`s depending on their authorization) https://github.com/o1-labs/o1js/pull/620
- Change the default `send` permissions (for sending MINA or tokens) that get set when deploying a zkApp, from `signature()` to `proof()` https://github.com/o1-labs/o1js/pull/648
- Functions for making assertions and comparisons have been renamed to their long form, instead of the initial abbreviation. Old function names have been deprecated https://github.com/o1-labs/o1js/pull/681
  - `.lt` -> `.lessThan`
  - `.lte` -> `.lessThanOrEqual`
  - `.gt` -> `.greaterThan`
  - `.gte` -> `greaterThanOrEqual`
  - `.assertLt` -> `.assertLessThan`
  - `.assertLte` -> `.assertLessThanOrEqual`
  - `.assertGt` -> `.assertGreaterThan`
  - `.assertGte` -> `assertGreaterThanOrEqual`
  - `.assertBoolean` -> `.assertBool`

### Deprecated

- `this.setPermissions()` in favor of `this.account.permissions.set()` https://github.com/o1-labs/o1js/pull/643
  - `this.tokenSymbol.set()` in favor of `this.account.tokenSymbol.set()`
  - `this.setValue()` in favor of `this.account.<field>.set()`
- `Mina.transaction(privateKey: PrivateKey, ...)` in favor of new signature `Mina.transaction(publicKey: PublicKey, ...)`
- `AccountUpdate.createSigned(privateKey: PrivateKey)` in favor of new signature `AccountUpdate.createSigned(publicKey: PublicKey)` https://github.com/o1-labs/o1js/pull/637
- `.lt`, `.lte`, `gt`, `gte`, `.assertLt`, `.assertLte`, `.assertGt`, `.assertGte` have been deprecated. https://github.com/o1-labs/o1js/pull/681

### Fixed

- Fixed Apple silicon performance issue https://github.com/o1-labs/o1js/issues/491
- Type inference for Structs with instance methods https://github.com/o1-labs/o1js/pull/567
  - also fixes `Struct.fromJSON`
- `SmartContract.fetchEvents` fixed when multiple event types existed https://github.com/o1-labs/o1js/issues/627
- Error when using reduce with a `Struct` as state type https://github.com/o1-labs/o1js/pull/689
- Fix use of stale cached accounts in `Mina.transaction` https://github.com/o1-labs/o1js/issues/430

## [0.7.3](https://github.com/o1-labs/o1js/compare/5f20f496...d880bd6e)

### Fixed

- Bug in `deploy()` when initializing a contract that already exists https://github.com/o1-labs/o1js/pull/588

### Deprecated

- `Mina.BerkeleyQANet` in favor of the clearer-named `Mina.Network` https://github.com/o1-labs/o1js/pull/588

## [0.7.2](https://github.com/o1-labs/o1js/compare/705f58d3...5f20f496)

### Added

- `MerkleMap` and `MerkleMapWitness` https://github.com/o1-labs/o1js/pull/546
- Lots of doc comments! https://github.com/o1-labs/o1js/pull/580

### Fixed

- Bug in `Circuit.log` printing account updates https://github.com/o1-labs/o1js/pull/578

## [0.7.1](https://github.com/o1-labs/o1js/compare/f0837188...705f58d3)

### Fixed

- Testnet-incompatible signatures in v0.7.0 https://github.com/o1-labs/o1js/pull/565

## [0.7.0](https://github.com/o1-labs/o1js/compare/f0837188...9a94231c)

### Added

- Added an optional string parameter to certain `assert` methods https://github.com/o1-labs/o1js/pull/470
- `Struct`, a new primitive for declaring composite, SNARK-compatible types https://github.com/o1-labs/o1js/pull/416
  - With this, we also added a way to include auxiliary, non-field element data in composite types
  - Added `VerificationKey`, which is a `Struct` with auxiliary data, to pass verification keys to a `@method`
  - BREAKING CHANGE: Change names related to circuit types: `AsFieldsAndAux<T>` -> `Provable<T>`, `AsFieldElement<T>` -> `ProvablePure<T>`, `circuitValue` -> `provable`
  - BREAKING CHANGE: Change all `ofFields` and `ofBits` methods on circuit types to `fromFields` and `fromBits`
- New option `proofsEnabled` for `LocalBlockchain` (default value: `true`), to quickly test transaction logic with proofs disabled https://github.com/o1-labs/o1js/pull/462
  - with `proofsEnabled: true`, proofs now get verified locally https://github.com/o1-labs/o1js/pull/423
- `SmartContract.approve()` to approve a tree of child account updates https://github.com/o1-labs/o1js/pull/428 https://github.com/o1-labs/o1js/pull/534
  - AccountUpdates are now valid `@method` arguments, and `approve()` is intended to be used on them when passed to a method
  - Also replaces `Experimental.accountUpdateFromCallback()`
- `Circuit.log()` to easily log Fields and other provable types inside a method, with the same API as `console.log()` https://github.com/o1-labs/o1js/pull/484
- `SmartContract.init()` is a new method on the base `SmartContract` that will be called only during the first deploy (not if you re-deploy later to upgrade the contract) https://github.com/o1-labs/o1js/pull/543
  - Overriding `init()` is the new recommended way to add custom state initialization logic.
- `transaction.toPretty()` and `accountUpdate.toPretty()` for debugging transactions by printing only the pieces that differ from default account updates https://github.com/o1-labs/o1js/pull/428
- `AccountUpdate.attachToTransaction()` for explicitly adding an account update to the current transaction. This replaces some previous behaviour where an account update got attached implicitly https://github.com/o1-labs/o1js/pull/484
- `SmartContract.requireSignature()` and `AccountUpdate.requireSignature()` as a simpler, better-named replacement for `.sign()` https://github.com/o1-labs/o1js/pull/558

### Changed

- BREAKING CHANGE: `tx.send()` is now asynchronous: old: `send(): TransactionId` new: `send(): Promise<TransactionId>` and `tx.send()` now directly waits for the network response, as opposed to `tx.send().wait()` https://github.com/o1-labs/o1js/pull/423
- Sending transactions to `LocalBlockchain` now involves
- `Circuit.witness` can now be called outside circuits, where it will just directly return the callback result https://github.com/o1-labs/o1js/pull/484
- The `FeePayerSpec`, which is used to specify properties of the transaction via `Mina.transaction()`, now has another optional parameter to specify the nonce manually. `Mina.transaction({ feePayerKey: feePayer, nonce: 1 }, () => {})` https://github.com/o1-labs/o1js/pull/497
- BREAKING CHANGE: Static methods of type `.fromString()`, `.fromNumber()` and `.fromBigInt()` on `Field`, `UInt64`, `UInt32` and `Int64` are no longer supported https://github.com/o1-labs/o1js/pull/519
  - use `Field(number | string | bigint)` and `UInt64.from(number | string | bigint)`
- Move several features out of 'experimental' https://github.com/o1-labs/o1js/pull/555
  - `Reducer` replaces `Experimental.Reducer`
  - `MerkleTree` and `MerkleWitness` replace `Experimental.{MerkleTree,MerkleWitness}`
  - In a `SmartContract`, `this.token` replaces `this.experimental.token`

### Deprecated

- `CircuitValue` deprecated in favor of `Struct` https://github.com/o1-labs/o1js/pull/416
- Static props `Field.zero`, `Field.one`, `Field.minusOne` deprecated in favor of `Field(number)` https://github.com/o1-labs/o1js/pull/524
- `SmartContract.sign()` and `AccountUpdate.sign()` in favor of `.requireSignature()` https://github.com/o1-labs/o1js/pull/558

### Fixed

- Uint comparisons and division fixed inside the prover https://github.com/o1-labs/o1js/pull/503
- Callback arguments are properly passed into method invocations https://github.com/o1-labs/o1js/pull/516
- Removed internal type `JSONValue` from public interfaces https://github.com/o1-labs/o1js/pull/536
- Returning values from a zkApp https://github.com/o1-labs/o1js/pull/461

### Fixed

- Callback arguments are properly passed into method invocations https://github.com/o1-labs/o1js/pull/516

## [0.6.1](https://github.com/o1-labs/o1js/compare/ba688523...f0837188)

### Fixed

- Proof verification on the web version https://github.com/o1-labs/o1js/pull/476

## [0.6.0](https://github.com/o1-labs/o1js/compare/f2ad423...ba688523)

### Added

- `reducer.getActions` partially implemented for local testing https://github.com/o1-labs/o1js/pull/327
- `gte` and `assertGte` methods on `UInt32`, `UInt64` https://github.com/o1-labs/o1js/pull/349
- Return sent transaction `hash` for `RemoteBlockchain` https://github.com/o1-labs/o1js/pull/399

### Changed

- BREAKING CHANGE: Rename the `Party` class to `AccountUpdate`. Also, rename other occurrences of "party" to "account update". https://github.com/o1-labs/o1js/pull/393
- BREAKING CHANGE: Don't require the account address as input to `SmartContract.compile()`, `SmartContract.digest()` and `SmartContract.analyzeMethods()` https://github.com/o1-labs/o1js/pull/406
  - This works because the address / public key is now a variable in the method circuit; it used to be a constant
- BREAKING CHANGE: Move `ZkProgram` to `Experimental.ZkProgram`

## [0.5.4](https://github.com/o1-labs/o1js/compare/3461333...f2ad423)

### Fixed

- Running o1js inside a web worker https://github.com/o1-labs/o1js/issues/378

## [0.5.3](https://github.com/o1-labs/o1js/compare/4f0dd40...3461333)

### Fixed

- Infinite loop when compiling in web version https://github.com/o1-labs/o1js/issues/379, by [@maht0rz](https://github.com/maht0rz)

## [0.5.2](https://github.com/o1-labs/o1js/compare/55c8ea0...4f0dd40)

### Fixed

- Crash of the web version introduced in 0.5.0
- Issue with `Experimental.MerkleWitness` https://github.com/o1-labs/o1js/pull/368

## [0.5.1](https://github.com/o1-labs/o1js/compare/e0192f7...55c8ea0)

### Fixed

- `fetchAccount` https://github.com/o1-labs/o1js/pull/350

## [0.5.0](https://github.com/o1-labs/o1js/compare/2375f08...e0192f7)

### Added

- **Recursive proofs**. RFC: https://github.com/o1-labs/o1js/issues/89, PRs: https://github.com/o1-labs/o1js/pull/245 https://github.com/o1-labs/o1js/pull/250 https://github.com/o1-labs/o1js/pull/261
  - Enable smart contract methods to take previous proofs as arguments, and verify them in the circuit
  - Add `ZkProgram`, a new primitive which represents a collection of circuits that produce instances of the same proof. So, it's a more general version of `SmartContract`, without any of the Mina-related API.  
    `ZkProgram` is suitable for rollup-type systems and offchain usage of Pickles + Kimchi.
- **zkApp composability** -- calling other zkApps from inside zkApps. RFC: https://github.com/o1-labs/o1js/issues/303, PRs: https://github.com/o1-labs/o1js/pull/285, https://github.com/o1-labs/o1js/pull/296, https://github.com/o1-labs/o1js/pull/294, https://github.com/o1-labs/o1js/pull/297
- **Events** support via `SmartContract.events`, `this.emitEvent`. RFC: https://github.com/o1-labs/o1js/issues/248, PR: https://github.com/o1-labs/o1js/pull/272
  - `fetchEvents` partially implemented for local testing: https://github.com/o1-labs/o1js/pull/323
- **Payments**: `this.send({ to, amount })` as an easier API for sending Mina from smart contracts https://github.com/o1-labs/o1js/pull/325
  - `Party.send()` to transfer Mina between any accounts, for example, from users to smart contracts
- `SmartContract.digest()` to quickly compute a hash of the contract's circuit. This is [used by the zkApp CLI](https://github.com/o1-labs/zkapp-cli/pull/233) to figure out whether `compile` should be re-run or a cached verification key can be used. https://github.com/o1-labs/o1js/pull/268
- `Circuit.constraintSystem()` for creating a circuit from a function, counting the number of constraints and computing a digest of the circuit https://github.com/o1-labs/o1js/pull/279
- `this.account.isNew` to assert that an account did not (or did) exist before the transaction https://github.com/MinaProtocol/mina/pull/11524
- `LocalBlockchain.setTimestamp` and other setters for network state, to test network preconditions locally https://github.com/o1-labs/o1js/pull/329
- **Experimental APIs** are now collected under the `Experimental` import, or on `this.experimental` in a smart contract.
- Custom tokens (_experimental_), via `this.token`. RFC: https://github.com/o1-labs/o1js/issues/233, PR: https://github.com/o1-labs/o1js/pull/273,
- Actions / sequence events support (_experimental_), via `Experimental.Reducer`. RFC: https://github.com/o1-labs/o1js/issues/265, PR: https://github.com/o1-labs/o1js/pull/274
- Merkle tree implementation (_experimental_) via `Experimental.MerkleTree` https://github.com/o1-labs/o1js/pull/343

### Changed

- BREAKING CHANGE: Make on-chain state consistent with other preconditions - throw an error when state is not explicitly constrained https://github.com/o1-labs/o1js/pull/267
- `CircuitValue` improvements https://github.com/o1-labs/o1js/pull/269, https://github.com/o1-labs/o1js/pull/306, https://github.com/o1-labs/o1js/pull/341
  - Added a base constructor, so overriding the constructor on classes that extend `CircuitValue` is now _optional_. When overriding, the base constructor can be called without arguments, as previously: `super()`. When not overriding, the expected arguments are all the `@prop`s on the class, in the order they were defined in: `new MyCircuitValue(prop1, prop2)`.
  - `CircuitValue.fromObject({ prop1, prop2 })` is a new, better-typed alternative for using the base constructor.
  - Fixed: the overridden constructor is now free to have any argument structure -- previously, arguments had to be the props in their declared order. I.e., the behaviour that's now used by the base constructor used to be forced on all constructors, which is no longer the case.
- `Mina.transaction` improvements
  - Support zkApp proofs when there are other account updates in the same transaction block https://github.com/o1-labs/o1js/pull/280
  - Support multiple independent zkApp proofs in one transaction block https://github.com/o1-labs/o1js/pull/296
- Add previously unimplemented preconditions, like `this.network.timestamp` https://github.com/o1-labs/o1js/pull/324 https://github.com/MinaProtocol/mina/pull/11577
- Improve error messages thrown from Wasm, by making Rust's `panic` log to the JS console https://github.com/MinaProtocol/mina/pull/11644
- Not user-facing, but essential: Smart contracts fully constrain the account updates they create, inside the circuit https://github.com/o1-labs/o1js/pull/278

### Fixed

- Fix comparisons on `UInt32` and `UInt64` (`UInt32.lt`, `UInt32.gt`, etc) https://github.com/o1-labs/o1js/issues/174, https://github.com/o1-labs/o1js/issues/101. PR: https://github.com/o1-labs/o1js/pull/307

## [0.4.3](https://github.com/o1-labs/o1js/compare/e66f08d...2375f08)

### Added

- Implement the [precondition RFC](https://github.com/o1-labs/o1js/issues/179#issuecomment-1139413831):
  - new fields `this.account` and `this.network` on both `SmartContract` and `Party`
  - `this.<account|network>.<property>.get()` to use on-chain values in a circuit, e.g. account balance or block height
  - `this.<account|network>.<property>.{assertEqual, assertBetween, assertNothing}()` to constrain what values to allow for these
- `CircuitString`, a snark-compatible string type with methods like `.append()` https://github.com/o1-labs/o1js/pull/155
- `bool.assertTrue()`, `bool.assertFalse()` as convenient aliases for existing functionality
- `Ledger.verifyPartyProof` which can check if a proof on a transaction is valid https://github.com/o1-labs/o1js/pull/208
- Memo field in APIs like `Mina.transaction` to attach arbitrary messages https://github.com/o1-labs/o1js/pull/244
- This changelog

### Changed

- Huge snark performance improvements (2-10x) for most zkApps https://github.com/MinaProtocol/mina/pull/11053
- Performance improvements in node with > 4 CPUs, for all snarks https://github.com/MinaProtocol/mina/pull/11292
- Substantial reduction of o1js' size https://github.com/MinaProtocol/mina/pull/11166

### Removed

- Unused functions `call` and `callUnproved`, which were embryonic versions of what is now the `transaction` API to call smart contract methods
- Some unimplemented fields on `SmartContract`

### Fixed

- zkApp proving on web https://github.com/o1-labs/o1js/issues/226<|MERGE_RESOLUTION|>--- conflicted
+++ resolved
@@ -27,16 +27,14 @@
   - To recover existing verification keys and behavior, change the order of properties in your Struct definitions to be alphabetical
   - The `customObjectKeys` option is removed from `Struct`
 
-<<<<<<< HEAD
 ### Added
 
 - **Foreign field arithmetic** exposed through the `createForeignField()` class factory https://github.com/o1-labs/snarkyjs/pull/985
-=======
+
 ### Changed
 
 - Improve prover performance by ~25% https://github.com/o1-labs/o1js/pull/1092
   - Change internal representation of field elements to be JS bigint instead of Uint8Array
->>>>>>> bdf6ccaa
 
 ## [0.13.0](https://github.com/o1-labs/o1js/compare/fbd4b2717...c2f392fe5)
 
