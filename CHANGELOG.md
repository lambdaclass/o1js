# Changelog

All notable changes to this project are documented in this file.

The format is based on [Keep a Changelog](https://keepachangelog.com/en/1.0.0/).
This project adheres to [Semantic Versioning](https://semver.org/spec/v2.0.0.html).

<!--
  Possible subsections:
    _Added_ for new features.
    _Changed_ for changes in existing functionality.
    _Deprecated_ for soon-to-be removed features.
    _Removed_ for now removed features.
    _Fixed_ for any bug fixes.
    _Security_ in case of vulnerabilities.
 -->

## [Unreleased](https://github.com/o1-labs/snarkyjs/compare/9acec55...HEAD)

<<<<<<< HEAD
> No unreleased changes yet
=======
### Changed

- BREAKING CHANGE: Circuits changed due to an internal rename of "sequence events" to "actions" which included a change to some hash prefixes; this breaks all deployed contracts.
>>>>>>> 8defb781

## [0.9.3](https://github.com/o1-labs/snarkyjs/compare/1abdfb70...9acec55)

### Added

- Use `fetchEvents()` to fetch events for a specified zkApp from a GraphQL endpoint that implements [this schema](https://github.com/o1-labs/Archive-Node-API/blob/efebc9fd3cfc028f536ae2125e0d2676e2b86cd2/src/schema.ts#L1). `Mina.Network` accepts an additional endpoint which points to a GraphQL server. https://github.com/o1-labs/snarkyjs/pull/749
  - Use the `mina` property for the Mina node.
  - Use `archive` for the archive node.
- Use `getActions` to fetch actions for a specified zkApp from a GraphQL endpoint GraphQL endpoint that implements the same schema as `fetchEvents`. https://github.com/o1-labs/snarkyjs/pull/788

### Fixed

- Added the missing export of `Mina.TransactionId` https://github.com/o1-labs/snarkyjs/pull/785
- Added an option to specify `tokenId` as `Field` in `fetchAccount()` https://github.com/o1-labs/snarkyjs/pull/787

## [0.9.2](https://github.com/o1-labs/snarkyjs/compare/9c44b9c2...1abdfb70)

### Added

- `this.network.timestamp` is added back and is implemented on top of `this.network.globalSlotSinceGenesis` https://github.com/o1-labs/snarkyjs/pull/755

### Changed

- On-chain value `globalSlot` is replaced by the clearer `currentSlot` https://github.com/o1-labs/snarkyjs/pull/755
  - `currentSlot` refers to the slot at which the transaction _will be included in a block_.
  - the only supported method is `currentSlot.assertBetween()` because `currentSlot.get()` is impossible to implement since the value is determined in the future and `currentSlot.assertEquals()` is error-prone

### Fixed

- Incorrect counting of limit on events and actions https://github.com/o1-labs/snarkyjs/pull/758
- Type error when using `Circuit.array` in on-chain state or events https://github.com/o1-labs/snarkyjs/pull/758
- Bug when using `Circuit.witness` outside the prover https://github.com/o1-labs/snarkyjs/pull/774

## [0.9.1](https://github.com/o1-labs/snarkyjs/compare/71b6132b...9c44b9c2)

### Fixed

- Bug when using `this.<state>.get()` outside a transaction https://github.com/o1-labs/snarkyjs/pull/754

## [0.9.0](https://github.com/o1-labs/snarkyjs/compare/c5a36207...71b6132b)

### Added

- `Transaction.fromJSON` to recover transaction object from JSON https://github.com/o1-labs/snarkyjs/pull/705
- New precondition: `provedState`, a boolean which is true if the entire on-chain state of this account was last modified by a proof https://github.com/o1-labs/snarkyjs/pull/741
  - Same API as all preconditions: `this.account.provedState.assertEquals(Bool(true))`
  - Can be used to assert that the state wasn't tampered with by the zkApp developer using non-contract logic, for example, before deploying the zkApp
- New on-chain value `globalSlot`, to make assertions about the current time https://github.com/o1-labs/snarkyjs/pull/649
  - example: `this.globalSlot.get()`, `this.globalSlot.assertBetween(lower, upper)`
  - Replaces `network.timestamp`, `network.globalSlotSinceGenesis` and `network.globalSlotSinceHardFork`. https://github.com/o1-labs/snarkyjs/pull/560
- New permissions:
  - `access` to control whether account updates for this account can be used at all https://github.com/o1-labs/snarkyjs/pull/500
  - `setTiming` to control who can update the account's `timing` field https://github.com/o1-labs/snarkyjs/pull/685
  - Example: `this.permissions.set({ ...Permissions.default(), access: Permissions.proofOrSignature() })`
- Expose low-level view into the PLONK gates created by a smart contract method https://github.com/o1-labs/snarkyjs/pull/687
  - `MyContract.analyzeMethods().<method name>.gates`

### Changed

- BREAKING CHANGE: Modify signature algorithm used by `Signature.{create,verify}` to be compatible with mina-signer https://github.com/o1-labs/snarkyjs/pull/710
  - Signatures created with mina-signer's `client.signFields()` can now be verified inside a SNARK!
  - Breaks existing deployed smart contracts which use `Signature.verify()`
- BREAKING CHANGE: Circuits changed due to core protocol and cryptography changes; this breaks all deployed contracts.
- BREAKING CHANGE: Change structure of `Account` type which is returned by `Mina.getAccount()` https://github.com/o1-labs/snarkyjs/pull/741
  - for example, `account.appState` -> `account.zkapp.appState`
  - full new type (exported as `Types.Account`): https://github.com/o1-labs/snarkyjs/blob/0be70cb8ceb423976f348980e9d6238820758cc0/src/provable/gen/transaction.ts#L515
- Test accounts hard-coded in `LocalBlockchain` now have default permissions, not permissions allowing everything. Fixes some unintuitive behaviour in tests, like requiring no signature when using these accounts to send MINA https://github.com/o1-labs/snarkyjs/issues/638

### Removed

- Preconditions `timestamp` and `globalSlotSinceHardFork` https://github.com/o1-labs/snarkyjs/pull/560
  - `timestamp` is expected to come back as a wrapper for the new `globalSlot`

## [0.8.0](https://github.com/o1-labs/snarkyjs/compare/d880bd6e...c5a36207)

### Added

- `this.account.<field>.set()` as a unified API to update fields on the account https://github.com/o1-labs/snarkyjs/pull/643
  - covers `permissions`, `verificationKey`, `zkappUri`, `tokenSymbol`, `delegate`, `votingFor`
  - exists on `SmartContract.account` and `AccountUpdate.account`
- `this.sender` to get the public key of the transaction's sender https://github.com/o1-labs/snarkyjs/pull/652
  - To get the sender outside a smart contract, there's now `Mina.sender()`
- `tx.wait()` is now implemented. It waits for the transactions inclusion in a block https://github.com/o1-labs/snarkyjs/pull/645
  - `wait()` also now takes an optional `options` parameter to specify the polling interval or maximum attempts. `wait(options?: { maxAttempts?: number; interval?: number }): Promise<void>;`
- `Circuit.constraintSystemFromKeypair(keypair)` to inspect the circuit at a low level https://github.com/o1-labs/snarkyjs/pull/529
  - Works with a `keypair` (prover + verifier key) generated with the `Circuit` API
- `Mina.faucet()` can now be used to programmatically fund an address on the testnet, using the faucet provided by faucet.minaprotocol.com https://github.com/o1-labs/snarkyjs/pull/693

### Changed

- BREAKING CHANGE: Constraint changes in `sign()`, `requireSignature()` and `createSigned()` on `AccountUpdate` / `SmartContract`. _This means that smart contracts using these methods in their proofs won't be able to create valid proofs against old deployed verification keys._ https://github.com/o1-labs/snarkyjs/pull/637
- `Mina.transaction` now takes a _public key_ as the fee payer argument (passing in a private key is deprecated) https://github.com/o1-labs/snarkyjs/pull/652
  - Before: `Mina.transaction(privateKey, ...)`. Now: `Mina.transaction(publicKey, ...)`
  - `AccountUpdate.fundNewAccount()` now enables funding multiple accounts at once, and deprecates the `initialBalance` argument
- New option `enforceTransactionLimits` for `LocalBlockchain` (default value: `true`), to disable the enforcement of protocol transaction limits (maximum events, maximum sequence events and enforcing certain layout of `AccountUpdate`s depending on their authorization) https://github.com/o1-labs/snarkyjs/pull/620
- Change the default `send` permissions (for sending MINA or tokens) that get set when deploying a zkApp, from `signature()` to `proof()` https://github.com/o1-labs/snarkyjs/pull/648
- Functions for making assertions and comparisons have been renamed to their long form, instead of the initial abbreviation. Old function names have been deprecated https://github.com/o1-labs/snarkyjs/pull/681
  - `.lt` -> `.lessThan`
  - `.lte` -> `.lessThanOrEqual`
  - `.gt` -> `.greaterThan`
  - `.gte` -> `greaterThanOrEqual`
  - `.assertLt` -> `.assertLessThan`
  - `.assertLte` -> `.assertLessThanOrEqual`
  - `.assertGt` -> `.assertGreaterThan`
  - `.assertGte` -> `assertGreaterThanOrEqual`
  - `.assertBoolean` -> `.assertBool`

### Deprecated

- `this.setPermissions()` in favor of `this.account.permissions.set()` https://github.com/o1-labs/snarkyjs/pull/643
  - `this.tokenSymbol.set()` in favor of `this.account.tokenSymbol.set()`
  - `this.setValue()` in favor of `this.account.<field>.set()`
- `Mina.transaction(privateKey: PrivateKey, ...)` in favor of new signature `Mina.transaction(publicKey: PublicKey, ...)`
- `AccountUpdate.createSigned(privateKey: PrivateKey)` in favor of new signature `AccountUpdate.createSigned(publicKey: PublicKey)` https://github.com/o1-labs/snarkyjs/pull/637
- `.lt`, `.lte`, `gt`, `gte`, `.assertLt`, `.assertLte`, `.assertGt`, `.assertGte` have been deprecated. https://github.com/o1-labs/snarkyjs/pull/681

### Fixed

- Fixed Apple silicon performance issue https://github.com/o1-labs/snarkyjs/issues/491
- Type inference for Structs with instance methods https://github.com/o1-labs/snarkyjs/pull/567
  - also fixes `Struct.fromJSON`
- `SmartContract.fetchEvents` fixed when multiple event types existed https://github.com/o1-labs/snarkyjs/issues/627
- Error when using reduce with a `Struct` as state type https://github.com/o1-labs/snarkyjs/pull/689
- Fix use of stale cached accounts in `Mina.transaction` https://github.com/o1-labs/snarkyjs/issues/430

## [0.7.3](https://github.com/o1-labs/snarkyjs/compare/5f20f496...d880bd6e)

### Fixed

- Bug in `deploy()` when initializing a contract that already exists https://github.com/o1-labs/snarkyjs/pull/588

### Deprecated

- `Mina.BerkeleyQANet` in favor of the clearer-named `Mina.Network` https://github.com/o1-labs/snarkyjs/pull/588

## [0.7.2](https://github.com/o1-labs/snarkyjs/compare/705f58d3...5f20f496)

### Added

- `MerkleMap` and `MerkleMapWitness` https://github.com/o1-labs/snarkyjs/pull/546
- Lots of doc comments! https://github.com/o1-labs/snarkyjs/pull/580

### Fixed

- Bug in `Circuit.log` printing account updates https://github.com/o1-labs/snarkyjs/pull/578

## [0.7.1](https://github.com/o1-labs/snarkyjs/compare/f0837188...705f58d3)

### Fixed

- Testnet-incompatible signatures in v0.7.0 https://github.com/o1-labs/snarkyjs/pull/565

## [0.7.0](https://github.com/o1-labs/snarkyjs/compare/f0837188...9a94231c)

### Added

- Added an optional string parameter to certain `assert` methods https://github.com/o1-labs/snarkyjs/pull/470
- `Struct`, a new primitive for declaring composite, SNARK-compatible types https://github.com/o1-labs/snarkyjs/pull/416
  - With this, we also added a way to include auxiliary, non-field element data in composite types
  - Added `VerificationKey`, which is a `Struct` with auxiliary data, to pass verification keys to a `@method`
  - BREAKING CHANGE: Change names related to circuit types: `AsFieldsAndAux<T>` -> `Provable<T>`, `AsFieldElement<T>` -> `ProvablePure<T>`, `circuitValue` -> `provable`
  - BREAKING CHANGE: Change all `ofFields` and `ofBits` methods on circuit types to `fromFields` and `fromBits`
- New option `proofsEnabled` for `LocalBlockchain` (default value: `true`), to quickly test transaction logic with proofs disabled https://github.com/o1-labs/snarkyjs/pull/462
  - with `proofsEnabled: true`, proofs now get verified locally https://github.com/o1-labs/snarkyjs/pull/423
- `SmartContract.approve()` to approve a tree of child account updates https://github.com/o1-labs/snarkyjs/pull/428 https://github.com/o1-labs/snarkyjs/pull/534
  - AccountUpdates are now valid `@method` arguments, and `approve()` is intended to be used on them when passed to a method
  - Also replaces `Experimental.accountUpdateFromCallback()`
- `Circuit.log()` to easily log Fields and other provable types inside a method, with the same API as `console.log()` https://github.com/o1-labs/snarkyjs/pull/484
- `SmartContract.init()` is a new method on the base `SmartContract` that will be called only during the first deploy (not if you re-deploy later to upgrade the contract) https://github.com/o1-labs/snarkyjs/pull/543
  - Overriding `init()` is the new recommended way to add custom state initialization logic.
- `transaction.toPretty()` and `accountUpdate.toPretty()` for debugging transactions by printing only the pieces that differ from default account updates https://github.com/o1-labs/snarkyjs/pull/428
- `AccountUpdate.attachToTransaction()` for explicitly adding an account update to the current transaction. This replaces some previous behaviour where an account update got attached implicitly https://github.com/o1-labs/snarkyjs/pull/484
- `SmartContract.requireSignature()` and `AccountUpdate.requireSignature()` as a simpler, better-named replacement for `.sign()` https://github.com/o1-labs/snarkyjs/pull/558

### Changed

- BREAKING CHANGE: `tx.send()` is now asynchronous: old: `send(): TransactionId` new: `send(): Promise<TransactionId>` and `tx.send()` now directly waits for the network response, as opposed to `tx.send().wait()` https://github.com/o1-labs/snarkyjs/pull/423
- Sending transactions to `LocalBlockchain` now involves
- `Circuit.witness` can now be called outside circuits, where it will just directly return the callback result https://github.com/o1-labs/snarkyjs/pull/484
- The `FeePayerSpec`, which is used to specify properties of the transaction via `Mina.transaction()`, now has another optional parameter to specify the nonce manually. `Mina.transaction({ feePayerKey: feePayer, nonce: 1 }, () => {})` https://github.com/o1-labs/snarkyjs/pull/497
- BREAKING CHANGE: Static methods of type `.fromString()`, `.fromNumber()` and `.fromBigInt()` on `Field`, `UInt64`, `UInt32` and `Int64` are no longer supported https://github.com/o1-labs/snarkyjs/pull/519
  - use `Field(number | string | bigint)` and `UInt64.from(number | string | bigint)`
- Move several features out of 'experimental' https://github.com/o1-labs/snarkyjs/pull/555
  - `Reducer` replaces `Experimental.Reducer`
  - `MerkleTree` and `MerkleWitness` replace `Experimental.{MerkleTree,MerkleWitness}`
  - In a `SmartContract`, `this.token` replaces `this.experimental.token`

### Deprecated

- `CircuitValue` deprecated in favor of `Struct` https://github.com/o1-labs/snarkyjs/pull/416
- Static props `Field.zero`, `Field.one`, `Field.minusOne` deprecated in favor of `Field(number)` https://github.com/o1-labs/snarkyjs/pull/524
- `SmartContract.sign()` and `AccountUpdate.sign()` in favor of `.requireSignature()` https://github.com/o1-labs/snarkyjs/pull/558

### Fixed

- Uint comparisons and division fixed inside the prover https://github.com/o1-labs/snarkyjs/pull/503
- Callback arguments are properly passed into method invocations https://github.com/o1-labs/snarkyjs/pull/516
- Removed internal type `JSONValue` from public interfaces https://github.com/o1-labs/snarkyjs/pull/536
- Returning values from a zkApp https://github.com/o1-labs/snarkyjs/pull/461

### Fixed

- Callback arguments are properly passed into method invocations https://github.com/o1-labs/snarkyjs/pull/516

## [0.6.1](https://github.com/o1-labs/snarkyjs/compare/ba688523...f0837188)

### Fixed

- Proof verification on the web version https://github.com/o1-labs/snarkyjs/pull/476

## [0.6.0](https://github.com/o1-labs/snarkyjs/compare/f2ad423...ba688523)

### Added

- `reducer.getActions` partially implemented for local testing https://github.com/o1-labs/snarkyjs/pull/327
- `gte` and `assertGte` methods on `UInt32`, `UInt64` https://github.com/o1-labs/snarkyjs/pull/349
- Return sent transaction `hash` for `RemoteBlockchain` https://github.com/o1-labs/snarkyjs/pull/399

### Changed

- BREAKING CHANGE: Rename the `Party` class to `AccountUpdate`. Also, rename other occurrences of "party" to "account update". https://github.com/o1-labs/snarkyjs/pull/393
- BREAKING CHANGE: Don't require the account address as input to `SmartContract.compile()`, `SmartContract.digest()` and `SmartContract.analyzeMethods()` https://github.com/o1-labs/snarkyjs/pull/406
  - This works because the address / public key is now a variable in the method circuit; it used to be a constant
- BREAKING CHANGE: Move `ZkProgram` to `Experimental.ZkProgram`

## [0.5.4](https://github.com/o1-labs/snarkyjs/compare/3461333...f2ad423)

### Fixed

- Running snarkyjs inside a web worker https://github.com/o1-labs/snarkyjs/issues/378

## [0.5.3](https://github.com/o1-labs/snarkyjs/compare/4f0dd40...3461333)

### Fixed

- Infinite loop when compiling in web version https://github.com/o1-labs/snarkyjs/issues/379, by @maht0rz

## [0.5.2](https://github.com/o1-labs/snarkyjs/compare/55c8ea0...4f0dd40)

### Fixed

- Crash of the web version introduced in 0.5.0
- Issue with `Experimental.MerkleWitness` https://github.com/o1-labs/snarkyjs/pull/368

## [0.5.1](https://github.com/o1-labs/snarkyjs/compare/e0192f7...55c8ea0)

### Fixed

- `fetchAccount` https://github.com/o1-labs/snarkyjs/pull/350

## [0.5.0](https://github.com/o1-labs/snarkyjs/compare/2375f08...e0192f7)

### Added

- **Recursive proofs**. RFC: https://github.com/o1-labs/snarkyjs/issues/89, PRs: https://github.com/o1-labs/snarkyjs/pull/245 https://github.com/o1-labs/snarkyjs/pull/250 https://github.com/o1-labs/snarkyjs/pull/261
  - Enable smart contract methods to take previous proofs as arguments, and verify them in the circuit
  - Add `ZkProgram`, a new primitive which represents a collection of circuits that produce instances of the same proof. So, it's a more general version of `SmartContract`, without any of the Mina-related API.  
    `ZkProgram` is suitable for rollup-type systems and offchain usage of Pickles + Kimchi.
- **zkApp composability** -- calling other zkApps from inside zkApps. RFC: https://github.com/o1-labs/snarkyjs/issues/303, PRs: https://github.com/o1-labs/snarkyjs/pull/285, https://github.com/o1-labs/snarkyjs/pull/296, https://github.com/o1-labs/snarkyjs/pull/294, https://github.com/o1-labs/snarkyjs/pull/297
- **Events** support via `SmartContract.events`, `this.emitEvent`. RFC: https://github.com/o1-labs/snarkyjs/issues/248, PR: https://github.com/o1-labs/snarkyjs/pull/272
  - `fetchEvents` partially implemented for local testing: https://github.com/o1-labs/snarkyjs/pull/323
- **Payments**: `this.send({ to, amount })` as an easier API for sending Mina from smart contracts https://github.com/o1-labs/snarkyjs/pull/325
  - `Party.send()` to transfer Mina between any accounts, for example, from users to smart contracts
- `SmartContract.digest()` to quickly compute a hash of the contract's circuit. This is [used by the zkApp CLI](https://github.com/o1-labs/zkapp-cli/pull/233) to figure out whether `compile` should be re-run or a cached verification key can be used. https://github.com/o1-labs/snarkyjs/pull/268
- `Circuit.constraintSystem()` for creating a circuit from a function, counting the number of constraints and computing a digest of the circuit https://github.com/o1-labs/snarkyjs/pull/279
- `this.account.isNew` to assert that an account did not (or did) exist before the transaction https://github.com/MinaProtocol/mina/pull/11524
- `LocalBlockchain.setTimestamp` and other setters for network state, to test network preconditions locally https://github.com/o1-labs/snarkyjs/pull/329
- **Experimental APIs** are now collected under the `Experimental` import, or on `this.experimental` in a smart contract.
- Custom tokens (_experimental_), via `this.token`. RFC: https://github.com/o1-labs/snarkyjs/issues/233, PR: https://github.com/o1-labs/snarkyjs/pull/273,
- Actions / sequence events support (_experimental_), via `Experimental.Reducer`. RFC: https://github.com/o1-labs/snarkyjs/issues/265, PR: https://github.com/o1-labs/snarkyjs/pull/274
- Merkle tree implementation (_experimental_) via `Experimental.MerkleTree` https://github.com/o1-labs/snarkyjs/pull/343

### Changed

- BREAKING CHANGE: Make on-chain state consistent with other preconditions - throw an error when state is not explicitly constrained https://github.com/o1-labs/snarkyjs/pull/267
- `CircuitValue` improvements https://github.com/o1-labs/snarkyjs/pull/269, https://github.com/o1-labs/snarkyjs/pull/306, https://github.com/o1-labs/snarkyjs/pull/341
  - Added a base constructor, so overriding the constructor on classes that extend `CircuitValue` is now _optional_. When overriding, the base constructor can be called without arguments, as previously: `super()`. When not overriding, the expected arguments are all the `@prop`s on the class, in the order they were defined in: `new MyCircuitValue(prop1, prop2)`.
  - `CircuitValue.fromObject({ prop1, prop2 })` is a new, better-typed alternative for using the base constructor.
  - Fixed: the overridden constructor is now free to have any argument structure -- previously, arguments had to be the props in their declared order. I.e., the behaviour that's now used by the base constructor used to be forced on all constructors, which is no longer the case.
- `Mina.transaction` improvements
  - Support zkApp proofs when there are other account updates in the same transaction block https://github.com/o1-labs/snarkyjs/pull/280
  - Support multiple independent zkApp proofs in one transaction block https://github.com/o1-labs/snarkyjs/pull/296
- Add previously unimplemented preconditions, like `this.network.timestamp` https://github.com/o1-labs/snarkyjs/pull/324 https://github.com/MinaProtocol/mina/pull/11577
- Improve error messages thrown from Wasm, by making Rust's `panic` log to the JS console https://github.com/MinaProtocol/mina/pull/11644
- Not user-facing, but essential: Smart contracts fully constrain the account updates they create, inside the circuit https://github.com/o1-labs/snarkyjs/pull/278

### Fixed

- Fix comparisons on `UInt32` and `UInt64` (`UInt32.lt`, `UInt32.gt`, etc) https://github.com/o1-labs/snarkyjs/issues/174, https://github.com/o1-labs/snarkyjs/issues/101. PR: https://github.com/o1-labs/snarkyjs/pull/307

## [0.4.3](https://github.com/o1-labs/snarkyjs/compare/e66f08d...2375f08)

### Added

- Implement the [precondition RFC](https://github.com/o1-labs/snarkyjs/issues/179#issuecomment-1139413831):
  - new fields `this.account` and `this.network` on both `SmartContract` and `Party`
  - `this.<account|network>.<property>.get()` to use on-chain values in a circuit, e.g. account balance or block height
  - `this.<account|network>.<property>.{assertEqual, assertBetween, assertNothing}()` to constrain what values to allow for these
- `CircuitString`, a snark-compatible string type with methods like `.append()` https://github.com/o1-labs/snarkyjs/pull/155
- `bool.assertTrue()`, `bool.assertFalse()` as convenient aliases for existing functionality
- `Ledger.verifyPartyProof` which can check if a proof on a transaction is valid https://github.com/o1-labs/snarkyjs/pull/208
- Memo field in APIs like `Mina.transaction` to attach arbitrary messages https://github.com/o1-labs/snarkyjs/pull/244
- This changelog

### Changed

- Huge snark performance improvements (2-10x) for most zkApps https://github.com/MinaProtocol/mina/pull/11053
- Performance improvements in node with > 4 CPUs, for all snarks https://github.com/MinaProtocol/mina/pull/11292
- Substantial reduction of snarkyjs' size https://github.com/MinaProtocol/mina/pull/11166

### Removed

- Unused functions `call` and `callUnproved`, which were embryonic versions of what is now the `transaction` API to call smart contract methods
- Some unimplemented fields on `SmartContract`

### Fixed

- zkApp proving on web https://github.com/o1-labs/snarkyjs/issues/226<|MERGE_RESOLUTION|>--- conflicted
+++ resolved
@@ -17,13 +17,9 @@
 
 ## [Unreleased](https://github.com/o1-labs/snarkyjs/compare/9acec55...HEAD)
 
-<<<<<<< HEAD
-> No unreleased changes yet
-=======
-### Changed
-
-- BREAKING CHANGE: Circuits changed due to an internal rename of "sequence events" to "actions" which included a change to some hash prefixes; this breaks all deployed contracts.
->>>>>>> 8defb781
+### Breaking changes
+
+- Circuits changed due to an internal rename of "sequence events" to "actions" which included a change to some hash prefixes; this breaks all deployed contracts.
 
 ## [0.9.3](https://github.com/o1-labs/snarkyjs/compare/1abdfb70...9acec55)
 
