--- conflicted
+++ resolved
@@ -29,11 +29,9 @@
 
 - Internal support for several custom gates (range check, bitwise operations, foreign field operations) and lookup tables https://github.com/o1-labs/o1js/pull/1176
 
-<<<<<<< HEAD
+- `Gadgets.rangeCheck64()`, new provable method to do efficient 64-bit range checks using lookup tables https://github.com/o1-labs/o1js/pull/1181
+
 - Added bitwise `ROT` operation support for native field elements. https://github.com/o1-labs/o1js/pull/1182
-=======
-- `Gadgets.rangeCheck64()`, new provable method to do efficient 64-bit range checks using lookup tables https://github.com/o1-labs/o1js/pull/1181
->>>>>>> 2bc9ee9d
 
 ## [0.13.1](https://github.com/o1-labs/o1js/compare/c2f392fe5...045faa7)
 
