--- conflicted
+++ resolved
@@ -1,14 +1,9 @@
-<<<<<<< HEAD
 name: 'Shared steps for live testing jobs'
 description: 'Shared steps for live testing jobs'
-=======
-name: "Shared steps for live testing jobs"
-description: "Shared steps for live testing jobs"
 inputs:
   mina-branch-name:
-    description: "Mina branch name in use by service container"
+    description: 'Mina branch name in use by service container'
     required: true
->>>>>>> 8cb0cf87
 runs:
   using: 'composite'
   steps:
@@ -21,26 +16,11 @@
     - name: Setup Node
       uses: actions/setup-node@v3
       with:
-<<<<<<< HEAD
-        node-version: '18'
-    - name: Make helper script executable
-      run: chmod +x tests/scripts/wait-for-docker-services.sh
-      shell: bash
-    - name: Wait for Docker container services to be ready
-      run: ./tests/scripts/wait-for-docker-services.sh 8080
-      shell: bash
-    - name: Build o1js and Execute Tests
+        node-version: '20'
+    - name: Build o1js and execute tests
       env:
         TEST_TYPE: 'Live integration tests'
         USE_LOCAL_NETWORK: 'true'
-      continue-on-error: false
-=======
-        node-version: "20"
-    - name: Build SnarkyJS and execute tests
-      env:
-        TEST_TYPE: "Live integration tests"
-        USE_LOCAL_NETWORK: "true"
->>>>>>> 8cb0cf87
       run: |
         git submodule update --init --recursive
         npm ci
